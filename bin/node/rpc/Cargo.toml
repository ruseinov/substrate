[package]
name = "node-rpc"
version = "3.0.0-dev"
authors = ["Parity Technologies <admin@parity.io>"]
description = "Substrate node rpc methods."
edition = "2021"
license = "Apache-2.0"
homepage = "https://substrate.io"
repository = "https://github.com/paritytech/substrate/"
publish = false

[package.metadata.docs.rs]
targets = ["x86_64-unknown-linux-gnu"]

[dependencies]
jsonrpsee = { version = "0.16.2", features = ["server"] }
node-primitives = { version = "2.0.0", path = "../primitives" }
pallet-transaction-payment-rpc = { version = "4.0.0-dev", path = "../../../frame/transaction-payment/rpc/" }
<<<<<<< HEAD
mmr-rpc = { version = "4.0.0-dev", path = "../../../client/merkle-mountain-range/rpc/" }
=======
pallet-dex-rpc = { version = "4.0.0-dev", path = "../../../frame/dex/rpc/" }
>>>>>>> 15a69696
sc-chain-spec = { version = "4.0.0-dev", path = "../../../client/chain-spec" }
sc-client-api = { version = "4.0.0-dev", path = "../../../client/api" }
sc-consensus-babe = { version = "0.10.0-dev", path = "../../../client/consensus/babe" }
sc-consensus-babe-rpc = { version = "0.10.0-dev", path = "../../../client/consensus/babe/rpc" }
sc-consensus-epochs = { version = "0.10.0-dev", path = "../../../client/consensus/epochs" }
sc-finality-grandpa = { version = "0.10.0-dev", path = "../../../client/finality-grandpa" }
sc-finality-grandpa-rpc = { version = "0.10.0-dev", path = "../../../client/finality-grandpa/rpc" }
sc-rpc = { version = "4.0.0-dev", path = "../../../client/rpc" }
sc-rpc-api = { version = "0.10.0-dev", path = "../../../client/rpc-api" }
sc-rpc-spec-v2 = { version = "0.10.0-dev", path = "../../../client/rpc-spec-v2" }
sc-sync-state-rpc = { version = "0.10.0-dev", path = "../../../client/sync-state-rpc" }
sc-transaction-pool-api = { version = "4.0.0-dev", path = "../../../client/transaction-pool/api" }
sp-api = { version = "4.0.0-dev", path = "../../../primitives/api" }
sp-block-builder = { version = "4.0.0-dev", path = "../../../primitives/block-builder" }
sp-blockchain = { version = "4.0.0-dev", path = "../../../primitives/blockchain" }
sp-consensus = { version = "0.10.0-dev", path = "../../../primitives/consensus/common" }
sp-consensus-babe = { version = "0.10.0-dev", path = "../../../primitives/consensus/babe" }
sp-keystore = { version = "0.13.0", path = "../../../primitives/keystore" }
sp-runtime = { version = "7.0.0", path = "../../../primitives/runtime" }
substrate-frame-rpc-system = { version = "4.0.0-dev", path = "../../../utils/frame/rpc/system" }
substrate-state-trie-migration-rpc = { version = "4.0.0-dev", path = "../../../utils/frame/rpc/state-trie-migration-rpc/" }<|MERGE_RESOLUTION|>--- conflicted
+++ resolved
@@ -16,11 +16,8 @@
 jsonrpsee = { version = "0.16.2", features = ["server"] }
 node-primitives = { version = "2.0.0", path = "../primitives" }
 pallet-transaction-payment-rpc = { version = "4.0.0-dev", path = "../../../frame/transaction-payment/rpc/" }
-<<<<<<< HEAD
 mmr-rpc = { version = "4.0.0-dev", path = "../../../client/merkle-mountain-range/rpc/" }
-=======
 pallet-dex-rpc = { version = "4.0.0-dev", path = "../../../frame/dex/rpc/" }
->>>>>>> 15a69696
 sc-chain-spec = { version = "4.0.0-dev", path = "../../../client/chain-spec" }
 sc-client-api = { version = "4.0.0-dev", path = "../../../client/api" }
 sc-consensus-babe = { version = "0.10.0-dev", path = "../../../client/consensus/babe" }
