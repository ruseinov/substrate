// This file is part of Substrate.

// Copyright (C) 2018-2021 Parity Technologies (UK) Ltd.
// SPDX-License-Identifier: GPL-3.0-or-later WITH Classpath-exception-2.0

// This program is free software: you can redistribute it and/or modify
// it under the terms of the GNU General Public License as published by
// the Free Software Foundation, either version 3 of the License, or
// (at your option) any later version.

// This program is distributed in the hope that it will be useful,
// but WITHOUT ANY WARRANTY; without even the implied warranty of
// MERCHANTABILITY or FITNESS FOR A PARTICULAR PURPOSE. See the
// GNU General Public License for more details.

// You should have received a copy of the GNU General Public License
// along with this program. If not, see <https://www.gnu.org/licenses/>.

//! The Substrate runtime. This can be compiled with `#[no_std]`, ready for Wasm.

#![cfg_attr(not(feature = "std"), no_std)]
// `construct_runtime!` does a lot of recursion and requires us to increase the limit to 256.
#![recursion_limit = "256"]

use codec::{Decode, Encode, MaxEncodedLen};
use frame_support::{
	construct_runtime, parameter_types,
	traits::{
		Currency, Everything, Imbalance, InstanceFilter, KeyOwnerProofSystem, LockIdentifier,
		Nothing, OnUnbalanced, U128CurrencyToVote,
	},
	weights::{
		constants::{BlockExecutionWeight, ExtrinsicBaseWeight, RocksDbWeight, WEIGHT_PER_SECOND},
		DispatchClass, IdentityFee, Weight,
	},
	PalletId, RuntimeDebug,
};
use frame_system::{
	limits::{BlockLength, BlockWeights},
	EnsureOneOf, EnsureRoot,
};
pub use node_primitives::{AccountId, Signature};
use node_primitives::{AccountIndex, Balance, BlockNumber, Hash, Index, Moment};
use pallet_contracts::weights::WeightInfo;
use pallet_grandpa::{
	fg_primitives, AuthorityId as GrandpaId, AuthorityList as GrandpaAuthorityList,
};
use pallet_im_online::sr25519::AuthorityId as ImOnlineId;
use pallet_session::historical as pallet_session_historical;
pub use pallet_transaction_payment::{CurrencyAdapter, Multiplier, TargetedFeeAdjustment};
use pallet_transaction_payment::{FeeDetails, RuntimeDispatchInfo};
use sp_api::impl_runtime_apis;
use sp_authority_discovery::AuthorityId as AuthorityDiscoveryId;
use sp_core::{
	crypto::KeyTypeId,
	u32_trait::{_1, _2, _3, _4, _5},
	OpaqueMetadata,
};
use sp_inherents::{CheckInherentsResult, InherentData};
use sp_runtime::{
	create_runtime_str,
	curve::PiecewiseLinear,
	generic, impl_opaque_keys,
	traits::{
		self, BlakeTwo256, Block as BlockT, ConvertInto, NumberFor, OpaqueKeys,
		SaturatedConversion, StaticLookup,
	},
	transaction_validity::{TransactionPriority, TransactionSource, TransactionValidity},
	ApplyExtrinsicResult, FixedPointNumber, Perbill, Percent, Permill, Perquintill,
};
use sp_std::prelude::*;
#[cfg(any(feature = "std", test))]
use sp_version::NativeVersion;
use sp_version::RuntimeVersion;
use static_assertions::const_assert;

#[cfg(any(feature = "std", test))]
pub use frame_system::Call as SystemCall;
#[cfg(any(feature = "std", test))]
pub use pallet_balances::Call as BalancesCall;
#[cfg(any(feature = "std", test))]
pub use pallet_staking::StakerStatus;
#[cfg(any(feature = "std", test))]
pub use sp_runtime::BuildStorage;

/// Implementations of some helper traits passed into runtime modules as associated types.
pub mod impls;
use impls::Author;

/// Constant values used within the runtime.
pub mod constants;
use constants::{currency::*, time::*};
use sp_runtime::generic::Era;

/// Generated voter bag information.
mod voter_bags;

// Make the WASM binary available.
#[cfg(feature = "std")]
include!(concat!(env!("OUT_DIR"), "/wasm_binary.rs"));

/// Wasm binary unwrapped. If built with `SKIP_WASM_BUILD`, the function panics.
#[cfg(feature = "std")]
pub fn wasm_binary_unwrap() -> &'static [u8] {
	WASM_BINARY.expect(
		"Development wasm binary is not available. This means the client is built with \
		 `SKIP_WASM_BUILD` flag and it is only usable for production chains. Please rebuild with \
		 the flag disabled.",
	)
}

/// Runtime version.
#[sp_version::runtime_version]
pub const VERSION: RuntimeVersion = RuntimeVersion {
	spec_name: create_runtime_str!("node"),
	impl_name: create_runtime_str!("substrate-node"),
	authoring_version: 10,
	// Per convention: if the runtime behavior changes, increment spec_version
	// and set impl_version to 0. If only runtime
	// implementation changes and behavior does not, then leave spec_version as
	// is and increment impl_version.
	spec_version: 267,
	impl_version: 1,
	apis: RUNTIME_API_VERSIONS,
	transaction_version: 2,
};

/// The BABE epoch configuration at genesis.
pub const BABE_GENESIS_EPOCH_CONFIG: sp_consensus_babe::BabeEpochConfiguration =
	sp_consensus_babe::BabeEpochConfiguration {
		c: PRIMARY_PROBABILITY,
		allowed_slots: sp_consensus_babe::AllowedSlots::PrimaryAndSecondaryPlainSlots,
	};

/// Native version.
#[cfg(any(feature = "std", test))]
pub fn native_version() -> NativeVersion {
	NativeVersion { runtime_version: VERSION, can_author_with: Default::default() }
}

type NegativeImbalance = <Balances as Currency<AccountId>>::NegativeImbalance;

pub struct DealWithFees;
impl OnUnbalanced<NegativeImbalance> for DealWithFees {
	fn on_unbalanceds<B>(mut fees_then_tips: impl Iterator<Item = NegativeImbalance>) {
		if let Some(fees) = fees_then_tips.next() {
			// for fees, 80% to treasury, 20% to author
			let mut split = fees.ration(80, 20);
			if let Some(tips) = fees_then_tips.next() {
				// for tips, if any, 80% to treasury, 20% to author (though this can be anything)
				tips.ration_merge_into(80, 20, &mut split);
			}
			Treasury::on_unbalanced(split.0);
			Author::on_unbalanced(split.1);
		}
	}
}

/// We assume that ~10% of the block weight is consumed by `on_initialize` handlers.
/// This is used to limit the maximal weight of a single extrinsic.
const AVERAGE_ON_INITIALIZE_RATIO: Perbill = Perbill::from_percent(10);
/// We allow `Normal` extrinsics to fill up the block up to 75%, the rest can be used
/// by  Operational  extrinsics.
const NORMAL_DISPATCH_RATIO: Perbill = Perbill::from_percent(75);
/// We allow for 2 seconds of compute with a 6 second average block time.
const MAXIMUM_BLOCK_WEIGHT: Weight = 2 * WEIGHT_PER_SECOND;

parameter_types! {
	pub const BlockHashCount: BlockNumber = 2400;
	pub const Version: RuntimeVersion = VERSION;
	pub RuntimeBlockLength: BlockLength =
		BlockLength::max_with_normal_ratio(5 * 1024 * 1024, NORMAL_DISPATCH_RATIO);
	pub RuntimeBlockWeights: BlockWeights = BlockWeights::builder()
		.base_block(BlockExecutionWeight::get())
		.for_class(DispatchClass::all(), |weights| {
			weights.base_extrinsic = ExtrinsicBaseWeight::get();
		})
		.for_class(DispatchClass::Normal, |weights| {
			weights.max_total = Some(NORMAL_DISPATCH_RATIO * MAXIMUM_BLOCK_WEIGHT);
		})
		.for_class(DispatchClass::Operational, |weights| {
			weights.max_total = Some(MAXIMUM_BLOCK_WEIGHT);
			// Operational transactions have some extra reserved space, so that they
			// are included even if block reached `MAXIMUM_BLOCK_WEIGHT`.
			weights.reserved = Some(
				MAXIMUM_BLOCK_WEIGHT - NORMAL_DISPATCH_RATIO * MAXIMUM_BLOCK_WEIGHT
			);
		})
		.avg_block_initialization(AVERAGE_ON_INITIALIZE_RATIO)
		.build_or_panic();
	pub const SS58Prefix: u16 = 42;
}

const_assert!(NORMAL_DISPATCH_RATIO.deconstruct() >= AVERAGE_ON_INITIALIZE_RATIO.deconstruct());

impl frame_system::Config for Runtime {
	type BaseCallFilter = Everything;
	type BlockWeights = RuntimeBlockWeights;
	type BlockLength = RuntimeBlockLength;
	type DbWeight = RocksDbWeight;
	type Origin = Origin;
	type Call = Call;
	type Index = Index;
	type BlockNumber = BlockNumber;
	type Hash = Hash;
	type Hashing = BlakeTwo256;
	type AccountId = AccountId;
	type Lookup = Indices;
	type Header = generic::Header<BlockNumber, BlakeTwo256>;
	type Event = Event;
	type BlockHashCount = BlockHashCount;
	type Version = Version;
	type PalletInfo = PalletInfo;
	type AccountData = pallet_balances::AccountData<Balance>;
	type OnNewAccount = ();
	type OnKilledAccount = ();
	type SystemWeightInfo = frame_system::weights::SubstrateWeight<Runtime>;
	type SS58Prefix = SS58Prefix;
	type OnSetCode = ();
}

impl pallet_randomness_collective_flip::Config for Runtime {}

impl pallet_utility::Config for Runtime {
	type Event = Event;
	type Call = Call;
	type WeightInfo = pallet_utility::weights::SubstrateWeight<Runtime>;
}

parameter_types! {
	// One storage item; key size is 32; value is size 4+4+16+32 bytes = 56 bytes.
	pub const DepositBase: Balance = deposit(1, 88);
	// Additional storage item size of 32 bytes.
	pub const DepositFactor: Balance = deposit(0, 32);
	pub const MaxSignatories: u16 = 100;
}

impl pallet_multisig::Config for Runtime {
	type Event = Event;
	type Call = Call;
	type Currency = Balances;
	type DepositBase = DepositBase;
	type DepositFactor = DepositFactor;
	type MaxSignatories = MaxSignatories;
	type WeightInfo = pallet_multisig::weights::SubstrateWeight<Runtime>;
}

parameter_types! {
	// One storage item; key size 32, value size 8; .
	pub const ProxyDepositBase: Balance = deposit(1, 8);
	// Additional storage item size of 33 bytes.
	pub const ProxyDepositFactor: Balance = deposit(0, 33);
	pub const MaxProxies: u16 = 32;
	pub const AnnouncementDepositBase: Balance = deposit(1, 8);
	pub const AnnouncementDepositFactor: Balance = deposit(0, 66);
	pub const MaxPending: u16 = 32;
}

/// The type used to represent the kinds of proxying allowed.
#[derive(
	Copy, Clone, Eq, PartialEq, Ord, PartialOrd, Encode, Decode, RuntimeDebug, MaxEncodedLen,
)]
pub enum ProxyType {
	Any,
	NonTransfer,
	Governance,
	Staking,
}
impl Default for ProxyType {
	fn default() -> Self {
		Self::Any
	}
}
impl InstanceFilter<Call> for ProxyType {
	fn filter(&self, c: &Call) -> bool {
		match self {
			ProxyType::Any => true,
			ProxyType::NonTransfer => !matches!(
				c,
				Call::Balances(..) |
					Call::Assets(..) | Call::Uniques(..) |
					Call::Vesting(pallet_vesting::Call::vested_transfer(..)) |
					Call::Indices(pallet_indices::Call::transfer(..))
			),
			ProxyType::Governance => matches!(
				c,
				Call::Democracy(..) |
					Call::Council(..) | Call::Society(..) |
					Call::TechnicalCommittee(..) |
					Call::Elections(..) | Call::Treasury(..)
			),
			ProxyType::Staking => matches!(c, Call::Staking(..)),
		}
	}
	fn is_superset(&self, o: &Self) -> bool {
		match (self, o) {
			(x, y) if x == y => true,
			(ProxyType::Any, _) => true,
			(_, ProxyType::Any) => false,
			(ProxyType::NonTransfer, _) => true,
			_ => false,
		}
	}
}

impl pallet_proxy::Config for Runtime {
	type Event = Event;
	type Call = Call;
	type Currency = Balances;
	type ProxyType = ProxyType;
	type ProxyDepositBase = ProxyDepositBase;
	type ProxyDepositFactor = ProxyDepositFactor;
	type MaxProxies = MaxProxies;
	type WeightInfo = pallet_proxy::weights::SubstrateWeight<Runtime>;
	type MaxPending = MaxPending;
	type CallHasher = BlakeTwo256;
	type AnnouncementDepositBase = AnnouncementDepositBase;
	type AnnouncementDepositFactor = AnnouncementDepositFactor;
}

parameter_types! {
	pub MaximumSchedulerWeight: Weight = Perbill::from_percent(80) *
		RuntimeBlockWeights::get().max_block;
	pub const MaxScheduledPerBlock: u32 = 50;
}

impl pallet_scheduler::Config for Runtime {
	type Event = Event;
	type Origin = Origin;
	type PalletsOrigin = OriginCaller;
	type Call = Call;
	type MaximumWeight = MaximumSchedulerWeight;
	type ScheduleOrigin = EnsureRoot<AccountId>;
	type MaxScheduledPerBlock = MaxScheduledPerBlock;
	type WeightInfo = pallet_scheduler::weights::SubstrateWeight<Runtime>;
}

parameter_types! {
	// NOTE: Currently it is not possible to change the epoch duration after the chain has started.
	//       Attempting to do so will brick block production.
	pub const EpochDuration: u64 = EPOCH_DURATION_IN_SLOTS;
	pub const ExpectedBlockTime: Moment = MILLISECS_PER_BLOCK;
	pub const ReportLongevity: u64 =
		BondingDuration::get() as u64 * SessionsPerEra::get() as u64 * EpochDuration::get();
}

impl pallet_babe::Config for Runtime {
	type EpochDuration = EpochDuration;
	type ExpectedBlockTime = ExpectedBlockTime;
	type EpochChangeTrigger = pallet_babe::ExternalTrigger;
	type DisabledValidators = Session;

	type KeyOwnerProofSystem = Historical;

	type KeyOwnerProof = <Self::KeyOwnerProofSystem as KeyOwnerProofSystem<(
		KeyTypeId,
		pallet_babe::AuthorityId,
	)>>::Proof;

	type KeyOwnerIdentification = <Self::KeyOwnerProofSystem as KeyOwnerProofSystem<(
		KeyTypeId,
		pallet_babe::AuthorityId,
	)>>::IdentificationTuple;

	type HandleEquivocation =
		pallet_babe::EquivocationHandler<Self::KeyOwnerIdentification, Offences, ReportLongevity>;

	type WeightInfo = ();
}

parameter_types! {
	pub const IndexDeposit: Balance = 1 * DOLLARS;
}

impl pallet_indices::Config for Runtime {
	type AccountIndex = AccountIndex;
	type Currency = Balances;
	type Deposit = IndexDeposit;
	type Event = Event;
	type WeightInfo = pallet_indices::weights::SubstrateWeight<Runtime>;
}

parameter_types! {
	pub const ExistentialDeposit: Balance = 1 * DOLLARS;
	// For weight estimation, we assume that the most locks on an individual account will be 50.
	// This number may need to be adjusted in the future if this assumption no longer holds true.
	pub const MaxLocks: u32 = 50;
	pub const MaxReserves: u32 = 50;
}

impl pallet_balances::Config for Runtime {
	type MaxLocks = MaxLocks;
	type MaxReserves = MaxReserves;
	type ReserveIdentifier = [u8; 8];
	type Balance = Balance;
	type DustRemoval = ();
	type Event = Event;
	type ExistentialDeposit = ExistentialDeposit;
	type AccountStore = frame_system::Pallet<Runtime>;
	type WeightInfo = pallet_balances::weights::SubstrateWeight<Runtime>;
}

parameter_types! {
	pub const TransactionByteFee: Balance = 10 * MILLICENTS;
	pub const TargetBlockFullness: Perquintill = Perquintill::from_percent(25);
	pub AdjustmentVariable: Multiplier = Multiplier::saturating_from_rational(1, 100_000);
	pub MinimumMultiplier: Multiplier = Multiplier::saturating_from_rational(1, 1_000_000_000u128);
}

impl pallet_transaction_payment::Config for Runtime {
	type OnChargeTransaction = CurrencyAdapter<Balances, DealWithFees>;
	type TransactionByteFee = TransactionByteFee;
	type WeightToFee = IdentityFee<Balance>;
	type FeeMultiplierUpdate =
		TargetedFeeAdjustment<Self, TargetBlockFullness, AdjustmentVariable, MinimumMultiplier>;
}

parameter_types! {
	pub const MinimumPeriod: Moment = SLOT_DURATION / 2;
}

impl pallet_timestamp::Config for Runtime {
	type Moment = Moment;
	type OnTimestampSet = Babe;
	type MinimumPeriod = MinimumPeriod;
	type WeightInfo = pallet_timestamp::weights::SubstrateWeight<Runtime>;
}

parameter_types! {
	pub const UncleGenerations: BlockNumber = 5;
}

impl pallet_authorship::Config for Runtime {
	type FindAuthor = pallet_session::FindAccountFromAuthorIndex<Self, Babe>;
	type UncleGenerations = UncleGenerations;
	type FilterUncle = ();
	type EventHandler = (Staking, ImOnline);
}

impl_opaque_keys! {
	pub struct SessionKeys {
		pub grandpa: Grandpa,
		pub babe: Babe,
		pub im_online: ImOnline,
		pub authority_discovery: AuthorityDiscovery,
	}
}

parameter_types! {
	pub const DisabledValidatorsThreshold: Perbill = Perbill::from_percent(17);
}

impl pallet_session::Config for Runtime {
	type Event = Event;
	type ValidatorId = <Self as frame_system::Config>::AccountId;
	type ValidatorIdOf = pallet_staking::StashOf<Self>;
	type ShouldEndSession = Babe;
	type NextSessionRotation = Babe;
	type SessionManager = pallet_session::historical::NoteHistoricalRoot<Self, Staking>;
	type SessionHandler = <SessionKeys as OpaqueKeys>::KeyTypeIdProviders;
	type Keys = SessionKeys;
	type DisabledValidatorsThreshold = DisabledValidatorsThreshold;
	type WeightInfo = pallet_session::weights::SubstrateWeight<Runtime>;
}

impl pallet_session::historical::Config for Runtime {
	type FullIdentification = pallet_staking::Exposure<AccountId, Balance>;
	type FullIdentificationOf = pallet_staking::ExposureOf<Runtime>;
}

pallet_staking_reward_curve::build! {
	const REWARD_CURVE: PiecewiseLinear<'static> = curve!(
		min_inflation: 0_025_000,
		max_inflation: 0_100_000,
		ideal_stake: 0_500_000,
		falloff: 0_050_000,
		max_piece_count: 40,
		test_precision: 0_005_000,
	);
}

parameter_types! {
	pub const SessionsPerEra: sp_staking::SessionIndex = 6;
	pub const BondingDuration: pallet_staking::EraIndex = 24 * 28;
	pub const SlashDeferDuration: pallet_staking::EraIndex = 24 * 7; // 1/4 the bonding duration.
	pub const RewardCurve: &'static PiecewiseLinear<'static> = &REWARD_CURVE;
	pub const MaxNominatorRewardedPerValidator: u32 = 256;
	pub OffchainRepeat: BlockNumber = 5;
}

use frame_election_provider_support::onchain;
impl onchain::Config for Runtime {
	type Accuracy = Perbill;
	type DataProvider = Staking;
}

impl pallet_staking::Config for Runtime {
	const MAX_NOMINATIONS: u32 = MAX_NOMINATIONS;
	type Currency = Balances;
	type UnixTime = Timestamp;
	type CurrencyToVote = U128CurrencyToVote;
	type RewardRemainder = Treasury;
	type Event = Event;
	type Slash = Treasury; // send the slashed funds to the treasury.
	type Reward = (); // rewards are minted from the void
	type SessionsPerEra = SessionsPerEra;
	type BondingDuration = BondingDuration;
	type SlashDeferDuration = SlashDeferDuration;
	/// A super-majority of the council can cancel the slash.
	type SlashCancelOrigin = EnsureOneOf<
		AccountId,
		EnsureRoot<AccountId>,
		pallet_collective::EnsureProportionAtLeast<_3, _4, AccountId, CouncilCollective>,
	>;
	type SessionInterface = Self;
	type EraPayout = pallet_staking::ConvertCurve<RewardCurve>;
	type NextNewSession = Session;
	type MaxNominatorRewardedPerValidator = MaxNominatorRewardedPerValidator;
	type ElectionProvider = ElectionProviderMultiPhase;
<<<<<<< HEAD
	type GenesisElectionProvider = onchain::OnChainSequentialPhragmen<
		pallet_election_provider_multi_phase::OnChainConfig<Self>,
	>;
	// Alternatively, use pallet_staking::UseNominatorsMap<Runtime> to just use the nominators map.
	// Note that the aforementioned does not scale to a very large number of nominators.
	type SortedListProvider = BagsList;
=======
	type GenesisElectionProvider = onchain::OnChainSequentialPhragmen<Self>;
>>>>>>> 7fbec2f9
	type WeightInfo = pallet_staking::weights::SubstrateWeight<Runtime>;
}

parameter_types! {
	// phase durations. 1/4 of the last session for each.
	pub const SignedPhase: u32 = EPOCH_DURATION_IN_BLOCKS / 4;
	pub const UnsignedPhase: u32 = EPOCH_DURATION_IN_BLOCKS / 4;

	// signed config
	pub const SignedMaxSubmissions: u32 = 10;
	pub const SignedRewardBase: Balance = 1 * DOLLARS;
	pub const SignedDepositBase: Balance = 1 * DOLLARS;
	pub const SignedDepositByte: Balance = 1 * CENTS;

	pub SolutionImprovementThreshold: Perbill = Perbill::from_rational(1u32, 10_000);

	// miner configs
	pub const MultiPhaseUnsignedPriority: TransactionPriority = StakingUnsignedPriority::get() - 1u64;
	pub MinerMaxWeight: Weight = RuntimeBlockWeights::get()
		.get(DispatchClass::Normal)
		.max_extrinsic.expect("Normal extrinsics have a weight limit configured; qed")
		.saturating_sub(BlockExecutionWeight::get());
	// Solution can occupy 90% of normal block size
	pub MinerMaxLength: u32 = Perbill::from_rational(9u32, 10) *
		*RuntimeBlockLength::get()
		.max
		.get(DispatchClass::Normal);

	pub const VoterSnapshotPerBlock: u32 = u32::max_value();
}

sp_npos_elections::generate_solution_type!(
	#[compact]
	pub struct NposSolution16::<
		VoterIndex = u32,
		TargetIndex = u16,
		Accuracy = sp_runtime::PerU16,
	>(16)
);

pub const MAX_NOMINATIONS: u32 = <NposSolution16 as sp_npos_elections::NposSolution>::LIMIT as u32;

/// The numbers configured here should always be more than the the maximum limits of staking pallet
/// to ensure election snapshot will not run out of memory.
pub struct BenchmarkConfig;
impl pallet_election_provider_multi_phase::BenchmarkingConfig for BenchmarkConfig {
	const VOTERS: [u32; 2] = [5_000, 10_000];
	const TARGETS: [u32; 2] = [1_000, 2_000];
	const ACTIVE_VOTERS: [u32; 2] = [1000, 4_000];
	const DESIRED_TARGETS: [u32; 2] = [400, 800];
	const SNAPSHOT_MAXIMUM_VOTERS: u32 = 25_000;
	const MINER_MAXIMUM_VOTERS: u32 = 15_000;
	const MAXIMUM_TARGETS: u32 = 2000;
}

/// Maximum number of iterations for balancing that will be executed in the embedded OCW
/// miner of election provider multi phase.
pub const MINER_MAX_ITERATIONS: u32 = 10;

/// A source of random balance for NposSolver, which is meant to be run by the OCW election miner.
pub struct OffchainRandomBalancing;
impl frame_support::pallet_prelude::Get<Option<(usize, sp_npos_elections::ExtendedBalance)>>
	for OffchainRandomBalancing
{
	fn get() -> Option<(usize, sp_npos_elections::ExtendedBalance)> {
		use sp_runtime::traits::TrailingZeroInput;
		let iters = match MINER_MAX_ITERATIONS {
			0 => 0,
			max @ _ => {
				let seed = sp_io::offchain::random_seed();
				let random = <u32>::decode(&mut TrailingZeroInput::new(&seed))
					.expect("input is padded with zeroes; qed") %
					max.saturating_add(1);
				random as usize
			},
		};

		Some((iters, 0))
	}
}

impl pallet_election_provider_multi_phase::Config for Runtime {
	type Event = Event;
	type Currency = Balances;
	type EstimateCallFee = TransactionPayment;
	type SignedPhase = SignedPhase;
	type UnsignedPhase = UnsignedPhase;
	type SolutionImprovementThreshold = SolutionImprovementThreshold;
	type OffchainRepeat = OffchainRepeat;
	type MinerMaxWeight = MinerMaxWeight;
	type MinerMaxLength = MinerMaxLength;
	type MinerTxPriority = MultiPhaseUnsignedPriority;
	type SignedMaxSubmissions = SignedMaxSubmissions;
	type SignedRewardBase = SignedRewardBase;
	type SignedDepositBase = SignedDepositBase;
	type SignedDepositByte = SignedDepositByte;
	type SignedDepositWeight = ();
	type SignedMaxWeight = MinerMaxWeight;
	type SlashHandler = (); // burn slashes
	type RewardHandler = (); // nothing to do upon rewards
	type DataProvider = Staking;
	type Solution = NposSolution16;
	type Fallback = pallet_election_provider_multi_phase::NoFallback<Self>;
	type Solver = frame_election_provider_support::SequentialPhragmen<
		AccountId,
		pallet_election_provider_multi_phase::SolutionAccuracyOf<Self>,
		OffchainRandomBalancing,
	>;
	type WeightInfo = pallet_election_provider_multi_phase::weights::SubstrateWeight<Self>;
	type ForceOrigin = EnsureRootOrHalfCouncil;
	type BenchmarkingConfig = BenchmarkConfig;
	type VoterSnapshotPerBlock = VoterSnapshotPerBlock;
}

parameter_types! {
	pub const BagThresholds: &'static [u64] = &voter_bags::THRESHOLDS;
}

impl pallet_bags_list::Config for Runtime {
	type Event = Event;
	type VoteWeightProvider = Staking;
	type WeightInfo = pallet_bags_list::weights::SubstrateWeight<Runtime>;
	type BagThresholds = BagThresholds;
}

parameter_types! {
	pub const LaunchPeriod: BlockNumber = 28 * 24 * 60 * MINUTES;
	pub const VotingPeriod: BlockNumber = 28 * 24 * 60 * MINUTES;
	pub const FastTrackVotingPeriod: BlockNumber = 3 * 24 * 60 * MINUTES;
	pub const InstantAllowed: bool = true;
	pub const MinimumDeposit: Balance = 100 * DOLLARS;
	pub const EnactmentPeriod: BlockNumber = 30 * 24 * 60 * MINUTES;
	pub const CooloffPeriod: BlockNumber = 28 * 24 * 60 * MINUTES;
	// One cent: $10,000 / MB
	pub const PreimageByteDeposit: Balance = 1 * CENTS;
	pub const MaxVotes: u32 = 100;
	pub const MaxProposals: u32 = 100;
}

impl pallet_democracy::Config for Runtime {
	type Proposal = Call;
	type Event = Event;
	type Currency = Balances;
	type EnactmentPeriod = EnactmentPeriod;
	type LaunchPeriod = LaunchPeriod;
	type VotingPeriod = VotingPeriod;
	type VoteLockingPeriod = EnactmentPeriod; // Same as EnactmentPeriod
	type MinimumDeposit = MinimumDeposit;
	/// A straight majority of the council can decide what their next motion is.
	type ExternalOrigin =
		pallet_collective::EnsureProportionAtLeast<_1, _2, AccountId, CouncilCollective>;
	/// A super-majority can have the next scheduled referendum be a straight majority-carries vote.
	type ExternalMajorityOrigin =
		pallet_collective::EnsureProportionAtLeast<_3, _4, AccountId, CouncilCollective>;
	/// A unanimous council can have the next scheduled referendum be a straight default-carries
	/// (NTB) vote.
	type ExternalDefaultOrigin =
		pallet_collective::EnsureProportionAtLeast<_1, _1, AccountId, CouncilCollective>;
	/// Two thirds of the technical committee can have an ExternalMajority/ExternalDefault vote
	/// be tabled immediately and with a shorter voting/enactment period.
	type FastTrackOrigin =
		pallet_collective::EnsureProportionAtLeast<_2, _3, AccountId, TechnicalCollective>;
	type InstantOrigin =
		pallet_collective::EnsureProportionAtLeast<_1, _1, AccountId, TechnicalCollective>;
	type InstantAllowed = InstantAllowed;
	type FastTrackVotingPeriod = FastTrackVotingPeriod;
	// To cancel a proposal which has been passed, 2/3 of the council must agree to it.
	type CancellationOrigin =
		pallet_collective::EnsureProportionAtLeast<_2, _3, AccountId, CouncilCollective>;
	// To cancel a proposal before it has been passed, the technical committee must be unanimous or
	// Root must agree.
	type CancelProposalOrigin = EnsureOneOf<
		AccountId,
		EnsureRoot<AccountId>,
		pallet_collective::EnsureProportionAtLeast<_1, _1, AccountId, TechnicalCollective>,
	>;
	type BlacklistOrigin = EnsureRoot<AccountId>;
	// Any single technical committee member may veto a coming council proposal, however they can
	// only do it once and it lasts only for the cool-off period.
	type VetoOrigin = pallet_collective::EnsureMember<AccountId, TechnicalCollective>;
	type CooloffPeriod = CooloffPeriod;
	type PreimageByteDeposit = PreimageByteDeposit;
	type OperationalPreimageOrigin = pallet_collective::EnsureMember<AccountId, CouncilCollective>;
	type Slash = Treasury;
	type Scheduler = Scheduler;
	type PalletsOrigin = OriginCaller;
	type MaxVotes = MaxVotes;
	type WeightInfo = pallet_democracy::weights::SubstrateWeight<Runtime>;
	type MaxProposals = MaxProposals;
}

parameter_types! {
	pub const CouncilMotionDuration: BlockNumber = 5 * DAYS;
	pub const CouncilMaxProposals: u32 = 100;
	pub const CouncilMaxMembers: u32 = 100;
}

type CouncilCollective = pallet_collective::Instance1;
impl pallet_collective::Config<CouncilCollective> for Runtime {
	type Origin = Origin;
	type Proposal = Call;
	type Event = Event;
	type MotionDuration = CouncilMotionDuration;
	type MaxProposals = CouncilMaxProposals;
	type MaxMembers = CouncilMaxMembers;
	type DefaultVote = pallet_collective::PrimeDefaultVote;
	type WeightInfo = pallet_collective::weights::SubstrateWeight<Runtime>;
}

parameter_types! {
	pub const CandidacyBond: Balance = 10 * DOLLARS;
	// 1 storage item created, key size is 32 bytes, value size is 16+16.
	pub const VotingBondBase: Balance = deposit(1, 64);
	// additional data per vote is 32 bytes (account id).
	pub const VotingBondFactor: Balance = deposit(0, 32);
	pub const TermDuration: BlockNumber = 7 * DAYS;
	pub const DesiredMembers: u32 = 13;
	pub const DesiredRunnersUp: u32 = 7;
	pub const ElectionsPhragmenPalletId: LockIdentifier = *b"phrelect";
}

// Make sure that there are no more than `MaxMembers` members elected via elections-phragmen.
const_assert!(DesiredMembers::get() <= CouncilMaxMembers::get());

impl pallet_elections_phragmen::Config for Runtime {
	type Event = Event;
	type PalletId = ElectionsPhragmenPalletId;
	type Currency = Balances;
	type ChangeMembers = Council;
	// NOTE: this implies that council's genesis members cannot be set directly and must come from
	// this module.
	type InitializeMembers = Council;
	type CurrencyToVote = U128CurrencyToVote;
	type CandidacyBond = CandidacyBond;
	type VotingBondBase = VotingBondBase;
	type VotingBondFactor = VotingBondFactor;
	type LoserCandidate = ();
	type KickedMember = ();
	type DesiredMembers = DesiredMembers;
	type DesiredRunnersUp = DesiredRunnersUp;
	type TermDuration = TermDuration;
	type WeightInfo = pallet_elections_phragmen::weights::SubstrateWeight<Runtime>;
}

parameter_types! {
	pub const TechnicalMotionDuration: BlockNumber = 5 * DAYS;
	pub const TechnicalMaxProposals: u32 = 100;
	pub const TechnicalMaxMembers: u32 = 100;
}

type TechnicalCollective = pallet_collective::Instance2;
impl pallet_collective::Config<TechnicalCollective> for Runtime {
	type Origin = Origin;
	type Proposal = Call;
	type Event = Event;
	type MotionDuration = TechnicalMotionDuration;
	type MaxProposals = TechnicalMaxProposals;
	type MaxMembers = TechnicalMaxMembers;
	type DefaultVote = pallet_collective::PrimeDefaultVote;
	type WeightInfo = pallet_collective::weights::SubstrateWeight<Runtime>;
}

type EnsureRootOrHalfCouncil = EnsureOneOf<
	AccountId,
	EnsureRoot<AccountId>,
	pallet_collective::EnsureProportionMoreThan<_1, _2, AccountId, CouncilCollective>,
>;
impl pallet_membership::Config<pallet_membership::Instance1> for Runtime {
	type Event = Event;
	type AddOrigin = EnsureRootOrHalfCouncil;
	type RemoveOrigin = EnsureRootOrHalfCouncil;
	type SwapOrigin = EnsureRootOrHalfCouncil;
	type ResetOrigin = EnsureRootOrHalfCouncil;
	type PrimeOrigin = EnsureRootOrHalfCouncil;
	type MembershipInitialized = TechnicalCommittee;
	type MembershipChanged = TechnicalCommittee;
	type MaxMembers = TechnicalMaxMembers;
	type WeightInfo = pallet_membership::weights::SubstrateWeight<Runtime>;
}

parameter_types! {
	pub const ProposalBond: Permill = Permill::from_percent(5);
	pub const ProposalBondMinimum: Balance = 1 * DOLLARS;
	pub const SpendPeriod: BlockNumber = 1 * DAYS;
	pub const Burn: Permill = Permill::from_percent(50);
	pub const TipCountdown: BlockNumber = 1 * DAYS;
	pub const TipFindersFee: Percent = Percent::from_percent(20);
	pub const TipReportDepositBase: Balance = 1 * DOLLARS;
	pub const DataDepositPerByte: Balance = 1 * CENTS;
	pub const BountyDepositBase: Balance = 1 * DOLLARS;
	pub const BountyDepositPayoutDelay: BlockNumber = 1 * DAYS;
	pub const TreasuryPalletId: PalletId = PalletId(*b"py/trsry");
	pub const BountyUpdatePeriod: BlockNumber = 14 * DAYS;
	pub const MaximumReasonLength: u32 = 16384;
	pub const BountyCuratorDeposit: Permill = Permill::from_percent(50);
	pub const BountyValueMinimum: Balance = 5 * DOLLARS;
	pub const MaxApprovals: u32 = 100;
}

impl pallet_treasury::Config for Runtime {
	type PalletId = TreasuryPalletId;
	type Currency = Balances;
	type ApproveOrigin = EnsureOneOf<
		AccountId,
		EnsureRoot<AccountId>,
		pallet_collective::EnsureProportionAtLeast<_3, _5, AccountId, CouncilCollective>,
	>;
	type RejectOrigin = EnsureOneOf<
		AccountId,
		EnsureRoot<AccountId>,
		pallet_collective::EnsureProportionMoreThan<_1, _2, AccountId, CouncilCollective>,
	>;
	type Event = Event;
	type OnSlash = ();
	type ProposalBond = ProposalBond;
	type ProposalBondMinimum = ProposalBondMinimum;
	type SpendPeriod = SpendPeriod;
	type Burn = Burn;
	type BurnDestination = ();
	type SpendFunds = Bounties;
	type WeightInfo = pallet_treasury::weights::SubstrateWeight<Runtime>;
	type MaxApprovals = MaxApprovals;
}

impl pallet_bounties::Config for Runtime {
	type Event = Event;
	type BountyDepositBase = BountyDepositBase;
	type BountyDepositPayoutDelay = BountyDepositPayoutDelay;
	type BountyUpdatePeriod = BountyUpdatePeriod;
	type BountyCuratorDeposit = BountyCuratorDeposit;
	type BountyValueMinimum = BountyValueMinimum;
	type DataDepositPerByte = DataDepositPerByte;
	type MaximumReasonLength = MaximumReasonLength;
	type WeightInfo = pallet_bounties::weights::SubstrateWeight<Runtime>;
}

impl pallet_tips::Config for Runtime {
	type Event = Event;
	type DataDepositPerByte = DataDepositPerByte;
	type MaximumReasonLength = MaximumReasonLength;
	type Tippers = Elections;
	type TipCountdown = TipCountdown;
	type TipFindersFee = TipFindersFee;
	type TipReportDepositBase = TipReportDepositBase;
	type WeightInfo = pallet_tips::weights::SubstrateWeight<Runtime>;
}

parameter_types! {
	pub ContractDeposit: Balance = deposit(
		1,
		<pallet_contracts::Pallet<Runtime>>::contract_info_size(),
	);
	pub const MaxValueSize: u32 = 16 * 1024;
	// The lazy deletion runs inside on_initialize.
	pub DeletionWeightLimit: Weight = AVERAGE_ON_INITIALIZE_RATIO *
		RuntimeBlockWeights::get().max_block;
	// The weight needed for decoding the queue should be less or equal than a fifth
	// of the overall weight dedicated to the lazy deletion.
	pub DeletionQueueDepth: u32 = ((DeletionWeightLimit::get() / (
			<Runtime as pallet_contracts::Config>::WeightInfo::on_initialize_per_queue_item(1) -
			<Runtime as pallet_contracts::Config>::WeightInfo::on_initialize_per_queue_item(0)
		)) / 5) as u32;
	pub Schedule: pallet_contracts::Schedule<Runtime> = Default::default();
}

impl pallet_contracts::Config for Runtime {
	type Time = Timestamp;
	type Randomness = RandomnessCollectiveFlip;
	type Currency = Balances;
	type Event = Event;
	type Call = Call;
	/// The safest default is to allow no calls at all.
	///
	/// Runtimes should whitelist dispatchables that are allowed to be called from contracts
	/// and make sure they are stable. Dispatchables exposed to contracts are not allowed to
	/// change because that would break already deployed contracts. The `Call` structure itself
	/// is not allowed to change the indices of existing pallets, too.
	type CallFilter = Nothing;
	type ContractDeposit = ContractDeposit;
	type CallStack = [pallet_contracts::Frame<Self>; 31];
	type WeightPrice = pallet_transaction_payment::Pallet<Self>;
	type WeightInfo = pallet_contracts::weights::SubstrateWeight<Self>;
	type ChainExtension = ();
	type DeletionQueueDepth = DeletionQueueDepth;
	type DeletionWeightLimit = DeletionWeightLimit;
	type Schedule = Schedule;
}

impl pallet_sudo::Config for Runtime {
	type Event = Event;
	type Call = Call;
}

parameter_types! {
	pub const ImOnlineUnsignedPriority: TransactionPriority = TransactionPriority::max_value();
	/// We prioritize im-online heartbeats over election solution submission.
	pub const StakingUnsignedPriority: TransactionPriority = TransactionPriority::max_value() / 2;
	pub const MaxAuthorities: u32 = 100;
}

impl<LocalCall> frame_system::offchain::CreateSignedTransaction<LocalCall> for Runtime
where
	Call: From<LocalCall>,
{
	fn create_transaction<C: frame_system::offchain::AppCrypto<Self::Public, Self::Signature>>(
		call: Call,
		public: <Signature as traits::Verify>::Signer,
		account: AccountId,
		nonce: Index,
	) -> Option<(Call, <UncheckedExtrinsic as traits::Extrinsic>::SignaturePayload)> {
		let tip = 0;
		// take the biggest period possible.
		let period =
			BlockHashCount::get().checked_next_power_of_two().map(|c| c / 2).unwrap_or(2) as u64;
		let current_block = System::block_number()
			.saturated_into::<u64>()
			// The `System::block_number` is initialized with `n+1`,
			// so the actual block number is `n`.
			.saturating_sub(1);
		let era = Era::mortal(period, current_block);
		let extra = (
			frame_system::CheckSpecVersion::<Runtime>::new(),
			frame_system::CheckTxVersion::<Runtime>::new(),
			frame_system::CheckGenesis::<Runtime>::new(),
			frame_system::CheckEra::<Runtime>::from(era),
			frame_system::CheckNonce::<Runtime>::from(nonce),
			frame_system::CheckWeight::<Runtime>::new(),
			pallet_transaction_payment::ChargeTransactionPayment::<Runtime>::from(tip),
		);
		let raw_payload = SignedPayload::new(call, extra)
			.map_err(|e| {
				log::warn!("Unable to create signed payload: {:?}", e);
			})
			.ok()?;
		let signature = raw_payload.using_encoded(|payload| C::sign(payload, public))?;
		let address = Indices::unlookup(account);
		let (call, extra, _) = raw_payload.deconstruct();
		Some((call, (address, signature.into(), extra)))
	}
}

impl frame_system::offchain::SigningTypes for Runtime {
	type Public = <Signature as traits::Verify>::Signer;
	type Signature = Signature;
}

impl<C> frame_system::offchain::SendTransactionTypes<C> for Runtime
where
	Call: From<C>,
{
	type Extrinsic = UncheckedExtrinsic;
	type OverarchingCall = Call;
}

impl pallet_im_online::Config for Runtime {
	type AuthorityId = ImOnlineId;
	type Event = Event;
	type NextSessionRotation = Babe;
	type ValidatorSet = Historical;
	type ReportUnresponsiveness = Offences;
	type UnsignedPriority = ImOnlineUnsignedPriority;
	type WeightInfo = pallet_im_online::weights::SubstrateWeight<Runtime>;
}

impl pallet_offences::Config for Runtime {
	type Event = Event;
	type IdentificationTuple = pallet_session::historical::IdentificationTuple<Self>;
	type OnOffenceHandler = Staking;
}

impl pallet_authority_discovery::Config for Runtime {
	type MaxAuthorities = MaxAuthorities;
}

impl pallet_grandpa::Config for Runtime {
	type Event = Event;
	type Call = Call;

	type KeyOwnerProofSystem = Historical;

	type KeyOwnerProof =
		<Self::KeyOwnerProofSystem as KeyOwnerProofSystem<(KeyTypeId, GrandpaId)>>::Proof;

	type KeyOwnerIdentification = <Self::KeyOwnerProofSystem as KeyOwnerProofSystem<(
		KeyTypeId,
		GrandpaId,
	)>>::IdentificationTuple;

	type HandleEquivocation = pallet_grandpa::EquivocationHandler<
		Self::KeyOwnerIdentification,
		Offences,
		ReportLongevity,
	>;

	type WeightInfo = ();
}

parameter_types! {
	pub const BasicDeposit: Balance = 10 * DOLLARS;       // 258 bytes on-chain
	pub const FieldDeposit: Balance = 250 * CENTS;        // 66 bytes on-chain
	pub const SubAccountDeposit: Balance = 2 * DOLLARS;   // 53 bytes on-chain
	pub const MaxSubAccounts: u32 = 100;
	pub const MaxAdditionalFields: u32 = 100;
	pub const MaxRegistrars: u32 = 20;
}

impl pallet_identity::Config for Runtime {
	type Event = Event;
	type Currency = Balances;
	type BasicDeposit = BasicDeposit;
	type FieldDeposit = FieldDeposit;
	type SubAccountDeposit = SubAccountDeposit;
	type MaxSubAccounts = MaxSubAccounts;
	type MaxAdditionalFields = MaxAdditionalFields;
	type MaxRegistrars = MaxRegistrars;
	type Slashed = Treasury;
	type ForceOrigin = EnsureRootOrHalfCouncil;
	type RegistrarOrigin = EnsureRootOrHalfCouncil;
	type WeightInfo = pallet_identity::weights::SubstrateWeight<Runtime>;
}

parameter_types! {
	pub const ConfigDepositBase: Balance = 5 * DOLLARS;
	pub const FriendDepositFactor: Balance = 50 * CENTS;
	pub const MaxFriends: u16 = 9;
	pub const RecoveryDeposit: Balance = 5 * DOLLARS;
}

impl pallet_recovery::Config for Runtime {
	type Event = Event;
	type Call = Call;
	type Currency = Balances;
	type ConfigDepositBase = ConfigDepositBase;
	type FriendDepositFactor = FriendDepositFactor;
	type MaxFriends = MaxFriends;
	type RecoveryDeposit = RecoveryDeposit;
}

parameter_types! {
	pub const CandidateDeposit: Balance = 10 * DOLLARS;
	pub const WrongSideDeduction: Balance = 2 * DOLLARS;
	pub const MaxStrikes: u32 = 10;
	pub const RotationPeriod: BlockNumber = 80 * HOURS;
	pub const PeriodSpend: Balance = 500 * DOLLARS;
	pub const MaxLockDuration: BlockNumber = 36 * 30 * DAYS;
	pub const ChallengePeriod: BlockNumber = 7 * DAYS;
	pub const MaxCandidateIntake: u32 = 10;
	pub const SocietyPalletId: PalletId = PalletId(*b"py/socie");
}

impl pallet_society::Config for Runtime {
	type Event = Event;
	type PalletId = SocietyPalletId;
	type Currency = Balances;
	type Randomness = RandomnessCollectiveFlip;
	type CandidateDeposit = CandidateDeposit;
	type WrongSideDeduction = WrongSideDeduction;
	type MaxStrikes = MaxStrikes;
	type PeriodSpend = PeriodSpend;
	type MembershipChanged = ();
	type RotationPeriod = RotationPeriod;
	type MaxLockDuration = MaxLockDuration;
	type FounderSetOrigin =
		pallet_collective::EnsureProportionMoreThan<_1, _2, AccountId, CouncilCollective>;
	type SuspensionJudgementOrigin = pallet_society::EnsureFounder<Runtime>;
	type MaxCandidateIntake = MaxCandidateIntake;
	type ChallengePeriod = ChallengePeriod;
}

parameter_types! {
	pub const MinVestedTransfer: Balance = 100 * DOLLARS;
}

impl pallet_vesting::Config for Runtime {
	type Event = Event;
	type Currency = Balances;
	type BlockNumberToBalance = ConvertInto;
	type MinVestedTransfer = MinVestedTransfer;
	type WeightInfo = pallet_vesting::weights::SubstrateWeight<Runtime>;
	// `VestingInfo` encode length is 36bytes. 28 schedules gets encoded as 1009 bytes, which is the
	// highest number of schedules that encodes less than 2^10.
	const MAX_VESTING_SCHEDULES: u32 = 28;
}

impl pallet_mmr::Config for Runtime {
	const INDEXING_PREFIX: &'static [u8] = b"mmr";
	type Hashing = <Runtime as frame_system::Config>::Hashing;
	type Hash = <Runtime as frame_system::Config>::Hash;
	type LeafData = frame_system::Pallet<Self>;
	type OnNewRoot = ();
	type WeightInfo = ();
}

parameter_types! {
	pub const LotteryPalletId: PalletId = PalletId(*b"py/lotto");
	pub const MaxCalls: u32 = 10;
	pub const MaxGenerateRandom: u32 = 10;
}

impl pallet_lottery::Config for Runtime {
	type PalletId = LotteryPalletId;
	type Call = Call;
	type Currency = Balances;
	type Randomness = RandomnessCollectiveFlip;
	type Event = Event;
	type ManagerOrigin = EnsureRoot<AccountId>;
	type MaxCalls = MaxCalls;
	type ValidateCall = Lottery;
	type MaxGenerateRandom = MaxGenerateRandom;
	type WeightInfo = pallet_lottery::weights::SubstrateWeight<Runtime>;
}

parameter_types! {
	pub const AssetDeposit: Balance = 100 * DOLLARS;
	pub const ApprovalDeposit: Balance = 1 * DOLLARS;
	pub const StringLimit: u32 = 50;
	pub const MetadataDepositBase: Balance = 10 * DOLLARS;
	pub const MetadataDepositPerByte: Balance = 1 * DOLLARS;
}

impl pallet_assets::Config for Runtime {
	type Event = Event;
	type Balance = u64;
	type AssetId = u32;
	type Currency = Balances;
	type ForceOrigin = EnsureRoot<AccountId>;
	type AssetDeposit = AssetDeposit;
	type MetadataDepositBase = MetadataDepositBase;
	type MetadataDepositPerByte = MetadataDepositPerByte;
	type ApprovalDeposit = ApprovalDeposit;
	type StringLimit = StringLimit;
	type Freezer = ();
	type Extra = ();
	type WeightInfo = pallet_assets::weights::SubstrateWeight<Runtime>;
}

parameter_types! {
	pub IgnoredIssuance: Balance = Treasury::pot();
	pub const QueueCount: u32 = 300;
	pub const MaxQueueLen: u32 = 1000;
	pub const FifoQueueLen: u32 = 500;
	pub const Period: BlockNumber = 30 * DAYS;
	pub const MinFreeze: Balance = 100 * DOLLARS;
	pub const IntakePeriod: BlockNumber = 10;
	pub const MaxIntakeBids: u32 = 10;
}

impl pallet_gilt::Config for Runtime {
	type Event = Event;
	type Currency = Balances;
	type CurrencyBalance = Balance;
	type AdminOrigin = frame_system::EnsureRoot<AccountId>;
	type Deficit = ();
	type Surplus = ();
	type IgnoredIssuance = IgnoredIssuance;
	type QueueCount = QueueCount;
	type MaxQueueLen = MaxQueueLen;
	type FifoQueueLen = FifoQueueLen;
	type Period = Period;
	type MinFreeze = MinFreeze;
	type IntakePeriod = IntakePeriod;
	type MaxIntakeBids = MaxIntakeBids;
	type WeightInfo = pallet_gilt::weights::SubstrateWeight<Runtime>;
}

parameter_types! {
	pub const ClassDeposit: Balance = 100 * DOLLARS;
	pub const InstanceDeposit: Balance = 1 * DOLLARS;
	pub const KeyLimit: u32 = 32;
	pub const ValueLimit: u32 = 256;
}

impl pallet_uniques::Config for Runtime {
	type Event = Event;
	type ClassId = u32;
	type InstanceId = u32;
	type Currency = Balances;
	type ForceOrigin = frame_system::EnsureRoot<AccountId>;
	type ClassDeposit = ClassDeposit;
	type InstanceDeposit = InstanceDeposit;
	type MetadataDepositBase = MetadataDepositBase;
	type AttributeDepositBase = MetadataDepositBase;
	type DepositPerByte = MetadataDepositPerByte;
	type StringLimit = StringLimit;
	type KeyLimit = KeyLimit;
	type ValueLimit = ValueLimit;
	type WeightInfo = pallet_uniques::weights::SubstrateWeight<Runtime>;
}

impl pallet_transaction_storage::Config for Runtime {
	type Event = Event;
	type Currency = Balances;
	type Call = Call;
	type FeeDestination = ();
	type WeightInfo = pallet_transaction_storage::weights::SubstrateWeight<Runtime>;
}

construct_runtime!(
	pub enum Runtime where
		Block = Block,
		NodeBlock = node_primitives::Block,
		UncheckedExtrinsic = UncheckedExtrinsic
	{
		System: frame_system::{Pallet, Call, Config, Storage, Event<T>},
		Utility: pallet_utility::{Pallet, Call, Event},
		Babe: pallet_babe::{Pallet, Call, Storage, Config, ValidateUnsigned},
		Timestamp: pallet_timestamp::{Pallet, Call, Storage, Inherent},
		Authorship: pallet_authorship::{Pallet, Call, Storage, Inherent},
		Indices: pallet_indices::{Pallet, Call, Storage, Config<T>, Event<T>},
		Balances: pallet_balances::{Pallet, Call, Storage, Config<T>, Event<T>},
		TransactionPayment: pallet_transaction_payment::{Pallet, Storage},
		ElectionProviderMultiPhase: pallet_election_provider_multi_phase::{Pallet, Call, Storage, Event<T>, ValidateUnsigned},
		Staking: pallet_staking::{Pallet, Call, Config<T>, Storage, Event<T>},
		Session: pallet_session::{Pallet, Call, Storage, Event, Config<T>},
		Democracy: pallet_democracy::{Pallet, Call, Storage, Config<T>, Event<T>},
		Council: pallet_collective::<Instance1>::{Pallet, Call, Storage, Origin<T>, Event<T>, Config<T>},
		TechnicalCommittee: pallet_collective::<Instance2>::{Pallet, Call, Storage, Origin<T>, Event<T>, Config<T>},
		Elections: pallet_elections_phragmen::{Pallet, Call, Storage, Event<T>, Config<T>},
		TechnicalMembership: pallet_membership::<Instance1>::{Pallet, Call, Storage, Event<T>, Config<T>},
		Grandpa: pallet_grandpa::{Pallet, Call, Storage, Config, Event, ValidateUnsigned},
		Treasury: pallet_treasury::{Pallet, Call, Storage, Config, Event<T>},
		Contracts: pallet_contracts::{Pallet, Call, Storage, Event<T>},
		Sudo: pallet_sudo::{Pallet, Call, Config<T>, Storage, Event<T>},
		ImOnline: pallet_im_online::{Pallet, Call, Storage, Event<T>, ValidateUnsigned, Config<T>},
		AuthorityDiscovery: pallet_authority_discovery::{Pallet, Config},
		Offences: pallet_offences::{Pallet, Storage, Event},
		Historical: pallet_session_historical::{Pallet},
		RandomnessCollectiveFlip: pallet_randomness_collective_flip::{Pallet, Storage},
		Identity: pallet_identity::{Pallet, Call, Storage, Event<T>},
		Society: pallet_society::{Pallet, Call, Storage, Event<T>, Config<T>},
		Recovery: pallet_recovery::{Pallet, Call, Storage, Event<T>},
		Vesting: pallet_vesting::{Pallet, Call, Storage, Event<T>, Config<T>},
		Scheduler: pallet_scheduler::{Pallet, Call, Storage, Event<T>},
		Proxy: pallet_proxy::{Pallet, Call, Storage, Event<T>},
		Multisig: pallet_multisig::{Pallet, Call, Storage, Event<T>},
		Bounties: pallet_bounties::{Pallet, Call, Storage, Event<T>},
		Tips: pallet_tips::{Pallet, Call, Storage, Event<T>},
		Assets: pallet_assets::{Pallet, Call, Storage, Event<T>},
		Mmr: pallet_mmr::{Pallet, Storage},
		Lottery: pallet_lottery::{Pallet, Call, Storage, Event<T>},
		Gilt: pallet_gilt::{Pallet, Call, Storage, Event<T>, Config},
		Uniques: pallet_uniques::{Pallet, Call, Storage, Event<T>},
		TransactionStorage: pallet_transaction_storage::{Pallet, Call, Storage, Inherent, Config<T>, Event<T>},
		BagsList: pallet_bags_list::{Pallet, Call, Storage, Event<T>},
	}
);

/// The address format for describing accounts.
pub type Address = sp_runtime::MultiAddress<AccountId, AccountIndex>;
/// Block header type as expected by this runtime.
pub type Header = generic::Header<BlockNumber, BlakeTwo256>;
/// Block type as expected by this runtime.
pub type Block = generic::Block<Header, UncheckedExtrinsic>;
/// A Block signed with a Justification
pub type SignedBlock = generic::SignedBlock<Block>;
/// BlockId type as expected by this runtime.
pub type BlockId = generic::BlockId<Block>;
/// The SignedExtension to the basic transaction logic.
///
/// When you change this, you **MUST** modify [`sign`] in `bin/node/testing/src/keyring.rs`!
///
/// [`sign`]: <../../testing/src/keyring.rs.html>
pub type SignedExtra = (
	frame_system::CheckSpecVersion<Runtime>,
	frame_system::CheckTxVersion<Runtime>,
	frame_system::CheckGenesis<Runtime>,
	frame_system::CheckEra<Runtime>,
	frame_system::CheckNonce<Runtime>,
	frame_system::CheckWeight<Runtime>,
	pallet_transaction_payment::ChargeTransactionPayment<Runtime>,
);
/// Unchecked extrinsic type as expected by this runtime.
pub type UncheckedExtrinsic = generic::UncheckedExtrinsic<Address, Call, Signature, SignedExtra>;
/// The payload being signed in transactions.
pub type SignedPayload = generic::SignedPayload<Call, SignedExtra>;
/// Extrinsic type that has already been checked.
pub type CheckedExtrinsic = generic::CheckedExtrinsic<AccountId, Call, SignedExtra>;
/// Executive: handles dispatch to the various modules.
pub type Executive = frame_executive::Executive<
	Runtime,
	Block,
	frame_system::ChainContext<Runtime>,
	Runtime,
	AllPallets,
	(),
>;

/// MMR helper types.
mod mmr {
	use super::Runtime;
	pub use pallet_mmr::primitives::*;

	pub type Leaf = <<Runtime as pallet_mmr::Config>::LeafData as LeafDataProvider>::LeafData;
	pub type Hash = <Runtime as pallet_mmr::Config>::Hash;
	pub type Hashing = <Runtime as pallet_mmr::Config>::Hashing;
}

impl_runtime_apis! {
	impl sp_api::Core<Block> for Runtime {
		fn version() -> RuntimeVersion {
			VERSION
		}

		fn execute_block(block: Block) {
			Executive::execute_block(block);
		}

		fn initialize_block(header: &<Block as BlockT>::Header) {
			Executive::initialize_block(header)
		}
	}

	impl sp_api::Metadata<Block> for Runtime {
		fn metadata() -> OpaqueMetadata {
			Runtime::metadata().into()
		}
	}

	impl sp_block_builder::BlockBuilder<Block> for Runtime {
		fn apply_extrinsic(extrinsic: <Block as BlockT>::Extrinsic) -> ApplyExtrinsicResult {
			Executive::apply_extrinsic(extrinsic)
		}

		fn finalize_block() -> <Block as BlockT>::Header {
			Executive::finalize_block()
		}

		fn inherent_extrinsics(data: InherentData) -> Vec<<Block as BlockT>::Extrinsic> {
			data.create_extrinsics()
		}

		fn check_inherents(block: Block, data: InherentData) -> CheckInherentsResult {
			data.check_extrinsics(&block)
		}
	}

	impl sp_transaction_pool::runtime_api::TaggedTransactionQueue<Block> for Runtime {
		fn validate_transaction(
			source: TransactionSource,
			tx: <Block as BlockT>::Extrinsic,
			block_hash: <Block as BlockT>::Hash,
		) -> TransactionValidity {
			Executive::validate_transaction(source, tx, block_hash)
		}
	}

	impl sp_offchain::OffchainWorkerApi<Block> for Runtime {
		fn offchain_worker(header: &<Block as BlockT>::Header) {
			Executive::offchain_worker(header)
		}
	}

	impl fg_primitives::GrandpaApi<Block> for Runtime {
		fn grandpa_authorities() -> GrandpaAuthorityList {
			Grandpa::grandpa_authorities()
		}

		fn current_set_id() -> fg_primitives::SetId {
			Grandpa::current_set_id()
		}

		fn submit_report_equivocation_unsigned_extrinsic(
			equivocation_proof: fg_primitives::EquivocationProof<
				<Block as BlockT>::Hash,
				NumberFor<Block>,
			>,
			key_owner_proof: fg_primitives::OpaqueKeyOwnershipProof,
		) -> Option<()> {
			let key_owner_proof = key_owner_proof.decode()?;

			Grandpa::submit_unsigned_equivocation_report(
				equivocation_proof,
				key_owner_proof,
			)
		}

		fn generate_key_ownership_proof(
			_set_id: fg_primitives::SetId,
			authority_id: GrandpaId,
		) -> Option<fg_primitives::OpaqueKeyOwnershipProof> {
			use codec::Encode;

			Historical::prove((fg_primitives::KEY_TYPE, authority_id))
				.map(|p| p.encode())
				.map(fg_primitives::OpaqueKeyOwnershipProof::new)
		}
	}

	impl sp_consensus_babe::BabeApi<Block> for Runtime {
		fn configuration() -> sp_consensus_babe::BabeGenesisConfiguration {
			// The choice of `c` parameter (where `1 - c` represents the
			// probability of a slot being empty), is done in accordance to the
			// slot duration and expected target block time, for safely
			// resisting network delays of maximum two seconds.
			// <https://research.web3.foundation/en/latest/polkadot/BABE/Babe/#6-practical-results>
			sp_consensus_babe::BabeGenesisConfiguration {
				slot_duration: Babe::slot_duration(),
				epoch_length: EpochDuration::get(),
				c: BABE_GENESIS_EPOCH_CONFIG.c,
				genesis_authorities: Babe::authorities(),
				randomness: Babe::randomness(),
				allowed_slots: BABE_GENESIS_EPOCH_CONFIG.allowed_slots,
			}
		}

		fn current_epoch_start() -> sp_consensus_babe::Slot {
			Babe::current_epoch_start()
		}

		fn current_epoch() -> sp_consensus_babe::Epoch {
			Babe::current_epoch()
		}

		fn next_epoch() -> sp_consensus_babe::Epoch {
			Babe::next_epoch()
		}

		fn generate_key_ownership_proof(
			_slot: sp_consensus_babe::Slot,
			authority_id: sp_consensus_babe::AuthorityId,
		) -> Option<sp_consensus_babe::OpaqueKeyOwnershipProof> {
			use codec::Encode;

			Historical::prove((sp_consensus_babe::KEY_TYPE, authority_id))
				.map(|p| p.encode())
				.map(sp_consensus_babe::OpaqueKeyOwnershipProof::new)
		}

		fn submit_report_equivocation_unsigned_extrinsic(
			equivocation_proof: sp_consensus_babe::EquivocationProof<<Block as BlockT>::Header>,
			key_owner_proof: sp_consensus_babe::OpaqueKeyOwnershipProof,
		) -> Option<()> {
			let key_owner_proof = key_owner_proof.decode()?;

			Babe::submit_unsigned_equivocation_report(
				equivocation_proof,
				key_owner_proof,
			)
		}
	}

	impl sp_authority_discovery::AuthorityDiscoveryApi<Block> for Runtime {
		fn authorities() -> Vec<AuthorityDiscoveryId> {
			AuthorityDiscovery::authorities()
		}
	}

	impl frame_system_rpc_runtime_api::AccountNonceApi<Block, AccountId, Index> for Runtime {
		fn account_nonce(account: AccountId) -> Index {
			System::account_nonce(account)
		}
	}

	impl pallet_contracts_rpc_runtime_api::ContractsApi<
		Block, AccountId, Balance, BlockNumber, Hash,
	>
		for Runtime
	{
		fn call(
			origin: AccountId,
			dest: AccountId,
			value: Balance,
			gas_limit: u64,
			input_data: Vec<u8>,
		) -> pallet_contracts_primitives::ContractExecResult {
			Contracts::bare_call(origin, dest, value, gas_limit, input_data, true)
		}

		fn instantiate(
			origin: AccountId,
			endowment: Balance,
			gas_limit: u64,
			code: pallet_contracts_primitives::Code<Hash>,
			data: Vec<u8>,
			salt: Vec<u8>,
		) -> pallet_contracts_primitives::ContractInstantiateResult<AccountId>
		{
			Contracts::bare_instantiate(origin, endowment, gas_limit, code, data, salt, true)
		}

		fn get_storage(
			address: AccountId,
			key: [u8; 32],
		) -> pallet_contracts_primitives::GetStorageResult {
			Contracts::get_storage(address, key)
		}
	}

	impl pallet_transaction_payment_rpc_runtime_api::TransactionPaymentApi<
		Block,
		Balance,
	> for Runtime {
		fn query_info(uxt: <Block as BlockT>::Extrinsic, len: u32) -> RuntimeDispatchInfo<Balance> {
			TransactionPayment::query_info(uxt, len)
		}
		fn query_fee_details(uxt: <Block as BlockT>::Extrinsic, len: u32) -> FeeDetails<Balance> {
			TransactionPayment::query_fee_details(uxt, len)
		}
	}

	impl pallet_mmr::primitives::MmrApi<
		Block,
		mmr::Hash,
	> for Runtime {
		fn generate_proof(leaf_index: u64)
			-> Result<(mmr::EncodableOpaqueLeaf, mmr::Proof<mmr::Hash>), mmr::Error>
		{
			Mmr::generate_proof(leaf_index)
				.map(|(leaf, proof)| (mmr::EncodableOpaqueLeaf::from_leaf(&leaf), proof))
		}

		fn verify_proof(leaf: mmr::EncodableOpaqueLeaf, proof: mmr::Proof<mmr::Hash>)
			-> Result<(), mmr::Error>
		{
			let leaf: mmr::Leaf = leaf
				.into_opaque_leaf()
				.try_decode()
				.ok_or(mmr::Error::Verify)?;
			Mmr::verify_leaf(leaf, proof)
		}

		fn verify_proof_stateless(
			root: mmr::Hash,
			leaf: mmr::EncodableOpaqueLeaf,
			proof: mmr::Proof<mmr::Hash>
		) -> Result<(), mmr::Error> {
			let node = mmr::DataOrHash::Data(leaf.into_opaque_leaf());
			pallet_mmr::verify_leaf_proof::<mmr::Hashing, _>(root, node, proof)
		}
	}

	impl sp_session::SessionKeys<Block> for Runtime {
		fn generate_session_keys(seed: Option<Vec<u8>>) -> Vec<u8> {
			SessionKeys::generate(seed)
		}

		fn decode_session_keys(
			encoded: Vec<u8>,
		) -> Option<Vec<(Vec<u8>, KeyTypeId)>> {
			SessionKeys::decode_into_raw_public_keys(&encoded)
		}
	}

	#[cfg(feature = "try-runtime")]
	impl frame_try_runtime::TryRuntime<Block> for Runtime {
		fn on_runtime_upgrade() -> Result<(Weight, Weight), sp_runtime::RuntimeString> {
			let weight = Executive::try_runtime_upgrade()?;
			Ok((weight, RuntimeBlockWeights::get().max_block))
		}
	}

	#[cfg(feature = "runtime-benchmarks")]
	impl frame_benchmarking::Benchmark<Block> for Runtime {
		fn benchmark_metadata(extra: bool) -> (
			Vec<frame_benchmarking::BenchmarkList>,
			Vec<frame_support::traits::StorageInfo>,
		) {
			use frame_benchmarking::{list_benchmark, Benchmarking, BenchmarkList};
			use frame_support::traits::StorageInfoTrait;

			// Trying to add benchmarks directly to the Session Pallet caused cyclic dependency
			// issues. To get around that, we separated the Session benchmarks into its own crate,
			// which is why we need these two lines below.
			use pallet_session_benchmarking::Pallet as SessionBench;
			use pallet_offences_benchmarking::Pallet as OffencesBench;
			use frame_system_benchmarking::Pallet as SystemBench;

			let mut list = Vec::<BenchmarkList>::new();

			list_benchmark!(list, extra, pallet_assets, Assets);
			list_benchmark!(list, extra, pallet_babe, Babe);
			list_benchmark!(list, extra, pallet_bags_list, BagsList);
			list_benchmark!(list, extra, pallet_balances, Balances);
			list_benchmark!(list, extra, pallet_bounties, Bounties);
			list_benchmark!(list, extra, pallet_collective, Council);
			list_benchmark!(list, extra, pallet_contracts, Contracts);
			list_benchmark!(list, extra, pallet_democracy, Democracy);
			list_benchmark!(list, extra, pallet_election_provider_multi_phase, ElectionProviderMultiPhase);
			list_benchmark!(list, extra, pallet_elections_phragmen, Elections);
			list_benchmark!(list, extra, pallet_gilt, Gilt);
			list_benchmark!(list, extra, pallet_grandpa, Grandpa);
			list_benchmark!(list, extra, pallet_identity, Identity);
			list_benchmark!(list, extra, pallet_im_online, ImOnline);
			list_benchmark!(list, extra, pallet_indices, Indices);
			list_benchmark!(list, extra, pallet_lottery, Lottery);
			list_benchmark!(list, extra, pallet_membership, TechnicalMembership);
			list_benchmark!(list, extra, pallet_mmr, Mmr);
			list_benchmark!(list, extra, pallet_multisig, Multisig);
			list_benchmark!(list, extra, pallet_offences, OffencesBench::<Runtime>);
			list_benchmark!(list, extra, pallet_proxy, Proxy);
			list_benchmark!(list, extra, pallet_scheduler, Scheduler);
			list_benchmark!(list, extra, pallet_session, SessionBench::<Runtime>);
			list_benchmark!(list, extra, pallet_staking, Staking);
			list_benchmark!(list, extra, frame_system, SystemBench::<Runtime>);
			list_benchmark!(list, extra, pallet_timestamp, Timestamp);
			list_benchmark!(list, extra, pallet_tips, Tips);
			list_benchmark!(list, extra, pallet_transaction_storage, TransactionStorage);
			list_benchmark!(list, extra, pallet_treasury, Treasury);
			list_benchmark!(list, extra, pallet_uniques, Uniques);
			list_benchmark!(list, extra, pallet_utility, Utility);
			list_benchmark!(list, extra, pallet_vesting, Vesting);

			let storage_info = AllPalletsWithSystem::storage_info();

			return (list, storage_info)
		}

		fn dispatch_benchmark(
			config: frame_benchmarking::BenchmarkConfig
		) -> Result<Vec<frame_benchmarking::BenchmarkBatch>, sp_runtime::RuntimeString> {
			use frame_benchmarking::{Benchmarking, BenchmarkBatch, add_benchmark, TrackedStorageKey};

			// Trying to add benchmarks directly to the Session Pallet caused cyclic dependency
			// issues. To get around that, we separated the Session benchmarks into its own crate,
			// which is why we need these two lines below.
			use pallet_session_benchmarking::Pallet as SessionBench;
			use pallet_offences_benchmarking::Pallet as OffencesBench;
			use frame_system_benchmarking::Pallet as SystemBench;

			impl pallet_session_benchmarking::Config for Runtime {}
			impl pallet_offences_benchmarking::Config for Runtime {}
			impl frame_system_benchmarking::Config for Runtime {}

			let whitelist: Vec<TrackedStorageKey> = vec![
				// Block Number
				hex_literal::hex!("26aa394eea5630e07c48ae0c9558cef702a5c1b19ab7a04f536c519aca4983ac").to_vec().into(),
				// Total Issuance
				hex_literal::hex!("c2261276cc9d1f8598ea4b6a74b15c2f57c875e4cff74148e4628f264b974c80").to_vec().into(),
				// Execution Phase
				hex_literal::hex!("26aa394eea5630e07c48ae0c9558cef7ff553b5a9862a516939d82b3d3d8661a").to_vec().into(),
				// Event Count
				hex_literal::hex!("26aa394eea5630e07c48ae0c9558cef70a98fdbe9ce6c55837576c60c7af3850").to_vec().into(),
				// System Events
				hex_literal::hex!("26aa394eea5630e07c48ae0c9558cef780d41e5e16056765bc8461851072c9d7").to_vec().into(),
				// System BlockWeight
				hex_literal::hex!("26aa394eea5630e07c48ae0c9558cef734abf5cb34d6244378cddbf18e849d96").to_vec().into(),
				// Treasury Account
				hex_literal::hex!("26aa394eea5630e07c48ae0c9558cef7b99d880ec681799c0cf30e8886371da95ecffd7b6c0f78751baa9d281e0bfa3a6d6f646c70792f74727372790000000000000000000000000000000000000000").to_vec().into(),
			];

			let mut batches = Vec::<BenchmarkBatch>::new();
			let params = (&config, &whitelist);

			add_benchmark!(params, batches, pallet_assets, Assets);
			add_benchmark!(params, batches, pallet_babe, Babe);
			add_benchmark!(params, batches, pallet_balances, Balances);
			add_benchmark!(params, batches, pallet_bags_list, BagsList);
			add_benchmark!(params, batches, pallet_bounties, Bounties);
			add_benchmark!(params, batches, pallet_collective, Council);
			add_benchmark!(params, batches, pallet_contracts, Contracts);
			add_benchmark!(params, batches, pallet_democracy, Democracy);
			add_benchmark!(params, batches, pallet_election_provider_multi_phase, ElectionProviderMultiPhase);
			add_benchmark!(params, batches, pallet_elections_phragmen, Elections);
			add_benchmark!(params, batches, pallet_gilt, Gilt);
			add_benchmark!(params, batches, pallet_grandpa, Grandpa);
			add_benchmark!(params, batches, pallet_identity, Identity);
			add_benchmark!(params, batches, pallet_im_online, ImOnline);
			add_benchmark!(params, batches, pallet_indices, Indices);
			add_benchmark!(params, batches, pallet_lottery, Lottery);
			add_benchmark!(params, batches, pallet_membership, TechnicalMembership);
			add_benchmark!(params, batches, pallet_mmr, Mmr);
			add_benchmark!(params, batches, pallet_multisig, Multisig);
			add_benchmark!(params, batches, pallet_offences, OffencesBench::<Runtime>);
			add_benchmark!(params, batches, pallet_proxy, Proxy);
			add_benchmark!(params, batches, pallet_scheduler, Scheduler);
			add_benchmark!(params, batches, pallet_session, SessionBench::<Runtime>);
			add_benchmark!(params, batches, pallet_staking, Staking);
			add_benchmark!(params, batches, frame_system, SystemBench::<Runtime>);
			add_benchmark!(params, batches, pallet_timestamp, Timestamp);
			add_benchmark!(params, batches, pallet_tips, Tips);
			add_benchmark!(params, batches, pallet_transaction_storage, TransactionStorage);
			add_benchmark!(params, batches, pallet_treasury, Treasury);
			add_benchmark!(params, batches, pallet_uniques, Uniques);
			add_benchmark!(params, batches, pallet_utility, Utility);
			add_benchmark!(params, batches, pallet_vesting, Vesting);

			if batches.is_empty() { return Err("Benchmark not found for this pallet.".into()) }
			Ok(batches)
		}
	}
}

#[cfg(test)]
mod tests {
	use super::*;
	use frame_system::offchain::CreateSignedTransaction;
	use sp_runtime::UpperOf;

	#[test]
	fn validate_transaction_submitter_bounds() {
		fn is_submit_signed_transaction<T>()
		where
			T: CreateSignedTransaction<Call>,
		{
		}

		is_submit_signed_transaction::<Runtime>();
	}

	#[test]
	fn perbill_as_onchain_accuracy() {
		type OnChainAccuracy = <Runtime as onchain::Config>::Accuracy;
		let maximum_chain_accuracy: Vec<UpperOf<OnChainAccuracy>> = (0..MAX_NOMINATIONS)
			.map(|_| <UpperOf<OnChainAccuracy>>::from(OnChainAccuracy::one().deconstruct()))
			.collect();
		let _: UpperOf<OnChainAccuracy> =
			maximum_chain_accuracy.iter().fold(0, |acc, x| acc.checked_add(*x).unwrap());
	}

	#[test]
	fn call_size() {
		assert!(
			core::mem::size_of::<Call>() <= 200,
			"size of Call is more than 200 bytes: some calls have too big arguments, use Box to reduce the
			size of Call.
			If the limit is too strong, maybe consider increase the limit to 300.",
		);
	}
}<|MERGE_RESOLUTION|>--- conflicted
+++ resolved
@@ -517,16 +517,10 @@
 	type NextNewSession = Session;
 	type MaxNominatorRewardedPerValidator = MaxNominatorRewardedPerValidator;
 	type ElectionProvider = ElectionProviderMultiPhase;
-<<<<<<< HEAD
-	type GenesisElectionProvider = onchain::OnChainSequentialPhragmen<
-		pallet_election_provider_multi_phase::OnChainConfig<Self>,
-	>;
+	type GenesisElectionProvider = onchain::OnChainSequentialPhragmen<Self>;
 	// Alternatively, use pallet_staking::UseNominatorsMap<Runtime> to just use the nominators map.
 	// Note that the aforementioned does not scale to a very large number of nominators.
 	type SortedListProvider = BagsList;
-=======
-	type GenesisElectionProvider = onchain::OnChainSequentialPhragmen<Self>;
->>>>>>> 7fbec2f9
 	type WeightInfo = pallet_staking::weights::SubstrateWeight<Runtime>;
 }
 
