--- conflicted
+++ resolved
@@ -34,12 +34,8 @@
 sc-finality-grandpa = { version = "0.10.0-dev", path = "../../../client/finality-grandpa" }
 sp-finality-grandpa = { version = "4.0.0-dev", path = "../../../primitives/finality-grandpa" }
 sc-client-api = { version = "4.0.0-dev", path = "../../../client/api" }
-<<<<<<< HEAD
-sp-runtime = { version = "6.0.0", path = "../../../primitives/runtime" }
-sp-io = { version = "6.0.0", path = "../../../primitives/io" }
-=======
 sp-runtime = { version = "7.0.0", path = "../../../primitives/runtime" }
->>>>>>> b8ba481a
+sp-io = { version = "7.0.0", path = "../../../primitives/io" }
 sp-timestamp = { version = "4.0.0-dev", path = "../../../primitives/timestamp" }
 sp-inherents = { version = "4.0.0-dev", path = "../../../primitives/inherents" }
 sp-keyring = { version = "7.0.0", path = "../../../primitives/keyring" }
