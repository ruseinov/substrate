--- conflicted
+++ resolved
@@ -236,22 +236,6 @@
 
 		let crate_ = generate_crate_access();
 
-<<<<<<< HEAD
-=======
-		// We also need to overwrite all the `_with_context` methods. To do this,
-		// we clone all methods and add them again with the new name plus one more argument.
-		impl_item.items.extend(impl_item.items.clone().into_iter().filter_map(|i| {
-			if let syn::ImplItem::Fn(mut m) = i {
-				m.sig.ident = quote::format_ident!("{}_with_context", m.sig.ident);
-				m.sig.inputs.insert(2, parse_quote!( _: #crate_::ExecutionContext ));
-
-				Some(m.into())
-			} else {
-				None
-			}
-		}));
-
->>>>>>> 2b912020
 		let block_type = self.block_type;
 
 		impl_item.items.push(parse_quote! {
