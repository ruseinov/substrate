--- conflicted
+++ resolved
@@ -132,7 +132,7 @@
 //! added, given the right flag:
 //!
 //! ```ignore
-//!
+//! 
 //! #[cfg(feature = try-runtime)]
 //! fn pre_upgrade() -> Result<Vec<u8>, &'static str> {}
 //!
@@ -265,12 +265,10 @@
 //!     -s snap \
 //! ```
 
-<<<<<<< HEAD
+#![cfg(feature = "try-runtime")]
+
 // CHANGELOG
 // 1. state_version can now be set, otherwise is fetched from the remoter version.
-=======
-#![cfg(feature = "try-runtime")]
->>>>>>> f5ed51de
 
 use parity_scale_codec::Decode;
 use remote_externalities::{
@@ -658,9 +656,8 @@
 	expected_state_version: StateVersion,
 	relaxed: bool,
 ) {
-<<<<<<< HEAD
-	let rpc_service = RpcService::new(uri.clone(), false).await.unwrap();
-	match rpc_service.get_runtime_version::<Block>(None).await.map(|version| {
+	let rpc = ws_client(&uri).await.unwrap();
+	match StateApi::<Block::Hash>::runtime_version(&rpc, None).await.map(|version| {
 		(
 			String::from(version.spec_name.clone()).to_lowercase(),
 			version.spec_version,
@@ -668,15 +665,6 @@
 		)
 	}) {
 		Ok((name, version, state_version)) => {
-=======
-	let rpc = ws_client(&uri).await.unwrap();
-	match StateApi::<Block::Hash>::runtime_version(&rpc, None)
-		.await
-		.map(|version| (String::from(version.spec_name.clone()), version.spec_version))
-		.map(|(spec_name, spec_version)| (spec_name.to_lowercase(), spec_version))
-	{
-		Ok((name, version)) => {
->>>>>>> f5ed51de
 			// first, deal with spec name
 			if expected_spec_name.to_lowercase() == name {
 				log::info!(target: LOG_TARGET, "found matching spec name: {:?}", name);
