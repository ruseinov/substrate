// This file is part of Substrate.

// Copyright (C) 2020-2022 Parity Technologies (UK) Ltd.
// SPDX-License-Identifier: Apache-2.0

// Licensed under the Apache License, Version 2.0 (the "License");
// you may not use this file except in compliance with the License.
// You may obtain a copy of the License at
//
// 	http://www.apache.org/licenses/LICENSE-2.0
//
// Unless required by applicable law or agreed to in writing, software
// distributed under the License is distributed on an "AS IS" BASIS,
// WITHOUT WARRANTIES OR CONDITIONS OF ANY KIND, either express or implied.
// See the License for the specific language governing permissions and
// limitations under the License.

//! # Remote Externalities
//!
//! An equivalent of `sp_io::TestExternalities` that can load its state from a remote substrate
//! based chain, or a local state snapshot file.

use codec::{Decode, Encode};
<<<<<<< HEAD
use jsonrpsee::{
	core::{client::ClientT, Error as RpcError},
	proc_macros::rpc,
	rpc_params,
	ws_client::{WsClient, WsClientBuilder},
};
use std::thread;
=======
>>>>>>> f5ed51de

use log::*;
use serde::de::DeserializeOwned;
use sp_core::{
	hashing::twox_128,
	hexdisplay::HexDisplay,
	storage::{
		well_known_keys::{is_default_child_storage_key, DEFAULT_CHILD_STORAGE_KEY_PREFIX},
		ChildInfo, ChildType, PrefixedStorageKey, StorageData, StorageKey,
	},
};
pub use sp_io::TestExternalities;
use sp_runtime::{traits::Block as BlockT, StateVersion};
use std::{
	fs,
	path::{Path, PathBuf},
	sync::Arc,
};
<<<<<<< HEAD

// CHANGELOG:
// 1. `pallets` no longer has the interpretation of an empty list implying everything. If
// `hashed_prefix` and pallets are both empty, then we scrape everything. Not the biggest fan
// myself, but needed to keep things backwards compatible.
// 2. snapshot format has changed and now is a single file, and contains block hash as well.
// 3. `build_with_block_hash` can be used to build and get the eventual final block hash that
// corresponded to the state.
// 4. Transport has new format, but maintains the same `impl From<String>` which is the most common
// for of use. 5. value download of both child tree and top tree are now multi-threaded, which can
// be configured in `OnlineConfig`.

pub mod rpc_api;
=======
use substrate_rpc_client::{rpc_params, ws_client, ChainApi, ClientT, StateApi, WsClient};
>>>>>>> f5ed51de

type KeyValue = (StorageKey, StorageData);
type TopKeyValues = Vec<KeyValue>;
type ChildKeyValues = Vec<(ChildInfo, Vec<KeyValue>)>;

const LOG_TARGET: &str = "remote-ext";
const DEFAULT_WS_ENDPOINT: &str = "wss://rpc.polkadot.io:443";
const DEFAULT_VALUE_DOWNLOAD_THREADS: usize = 8;
const DEFAULT_VALUE_DOWNLOAD_BATCH: usize = 4096;
// NOTE: increasing this value does not seem to impact speed all that much.
const DEFAULT_KEY_DOWNLOAD_PAGE: u32 = 1000;

#[derive(Decode, Encode)]
struct Snapshot<B: BlockT> {
	block_hash: B::Hash,
	top: TopKeyValues,
	child: ChildKeyValues,
}

/// The execution mode.
#[derive(Clone)]
pub enum Mode<B: BlockT> {
	/// Online. Potentially writes to a snapshot file.
	Online(OnlineConfig<B>),
	/// Offline. Uses a state snapshot file and needs not any client config.
	Offline(OfflineConfig),
	/// Prefer using a snapshot file if it exists, else use a remote server.
	OfflineOrElseOnline(OfflineConfig, OnlineConfig<B>),
}

impl<B: BlockT> Default for Mode<B> {
	fn default() -> Self {
		Mode::Online(OnlineConfig::default())
	}
}

/// Configuration of the offline execution.
///
/// A state snapshot config must be present.
#[derive(Clone)]
pub struct OfflineConfig {
	/// The configuration of the state snapshot file to use. It must be present.
	pub state_snapshot: SnapshotConfig,
}

/// Description of the transport protocol (for online execution).
#[derive(Debug, Clone)]
pub struct Transport {
	/// Use the `URI` to open a new WebSocket connection.
	pub uri: Option<String>,
	/// Use existing WebSocket connection.
	pub remote_client: Option<Arc<WsClient>>,
}

impl Transport {
	fn as_client(&self) -> Option<&WsClient> {
		self.remote_client.as_ref().map(|x| x.as_ref())
	}

	async fn build_ws_client(uri: &str) -> Result<WsClient, &'static str> {
		log::info!(target: LOG_TARGET, "initializing remote client to {:?}", uri);
		WsClientBuilder::default()
			.max_request_body_size(u32::MAX)
			.request_timeout(std::time::Duration::from_secs(5 * 10))
			.connection_timeout(std::time::Duration::from_secs(60))
			.max_notifs_per_subscription(1024)
			.build(&uri)
			.await
			.map_err(|e| {
				log::error!(target: LOG_TARGET, "error: {:?}", e);
				"failed to build ws client"
			})
	}

	// Open a new WebSocket connection if it's not connected.
	async fn map_uri(&mut self) -> Result<(), &'static str> {
<<<<<<< HEAD
		if let Some(uri) = &self.uri {
			let ws_client = Self::build_ws_client(&uri).await?;
			self.remote_client = Some(Arc::new(ws_client));
=======
		if let Self::Uri(uri) = self {
			log::debug!(target: LOG_TARGET, "initializing remote client to {:?}", uri);

			let ws_client = ws_client(uri).await.map_err(|e| {
				log::error!(target: LOG_TARGET, "error: {:?}", e);
				"failed to build ws client"
			})?;

			*self = Self::RemoteClient(Arc::new(ws_client))
>>>>>>> f5ed51de
		}

		Ok(())
	}
}

impl From<String> for Transport {
	fn from(uri: String) -> Self {
		Transport { uri: Some(uri), remote_client: None }
	}
}

impl From<&str> for Transport {
	fn from(uri: &str) -> Self {
		Transport { uri: Some(uri.to_string()), remote_client: None }
	}
}

impl From<Arc<WsClient>> for Transport {
	fn from(_: Arc<WsClient>) -> Self {
		unimplemented!("we should not allow this. any client must be first built with a uri");
	}
}

/// Configuration of the online execution.
///
/// A state snapshot config may be present and will be written to in that case.
#[derive(Clone)]
pub struct OnlineConfig<B: BlockT> {
	/// The block hash at which to get the runtime state. Will be latest finalized head if not
	/// provided.
	pub at: Option<B::Hash>,
	/// An optional state snapshot file to WRITE to, not for reading. Not written if set to `None`.
	pub state_snapshot: Option<SnapshotConfig>,
	/// The pallets to scrape. These values are hashed and added to `hashed_prefix`.
	pub pallets: Vec<String>,
	/// Transport config.
	pub transport: Transport,
	/// Lookout for child-keys, and scrape them as well if set to true.
	pub child_trie: bool,
	/// Storage entry key prefixes to be injected into the externalities. The *hashed* prefix must
	/// be given.
	pub hashed_prefixes: Vec<Vec<u8>>,
	/// Storage entry keys to be injected into the externalities. The *hashed* key must be given.
	pub hashed_keys: Vec<Vec<u8>>,
	/// The number of threads to be used while downloading values.
	pub threads: usize,
}

impl<B: BlockT> OnlineConfig<B> {
	/// Return rpc (ws) client.
	fn rpc_client(&self) -> &WsClient {
		self.transport
			.as_client()
			.expect("ws client must have been initialized by now; qed.")
	}

	fn at_expected(&self) -> B::Hash {
		self.at.expect("block at must be initialized; qed")
	}
}

impl<B: BlockT> Default for OnlineConfig<B> {
	fn default() -> Self {
		Self {
			transport: Transport::from(DEFAULT_WS_ENDPOINT),
			child_trie: true,
			at: None,
			threads: DEFAULT_VALUE_DOWNLOAD_THREADS,
			state_snapshot: None,
			pallets: Default::default(),
			hashed_keys: Default::default(),
			hashed_prefixes: Default::default(),
		}
	}
}

impl<B: BlockT> From<String> for OnlineConfig<B> {
	fn from(s: String) -> Self {
		Self { transport: s.into(), ..Default::default() }
	}
}

impl<B: BlockT> From<&str> for OnlineConfig<B> {
	fn from(s: &str) -> Self {
		Self { transport: s.to_string().into(), ..Default::default() }
	}
}

/// Configuration of the state snapshot.
#[derive(Clone)]
pub struct SnapshotConfig {
	/// The path to the snapshot file.
	pub path: PathBuf,
}

impl SnapshotConfig {
	pub fn new<P: Into<PathBuf>>(path: P) -> Self {
		Self { path: path.into() }
	}
}

impl From<String> for SnapshotConfig {
	fn from(s: String) -> Self {
		Self::new(s)
	}
}

impl Default for SnapshotConfig {
	fn default() -> Self {
		Self { path: Path::new("SNAPSHOT").into() }
	}
}

/// Builder for remote-externalities.
pub struct Builder<B: BlockT> {
	/// Custom key-pairs to be injected into the final externalities. The *hashed* keys and values
	/// must be given.
	hashed_key_values: Vec<KeyValue>,
	/// The keys that will be excluded from the final externality. The *hashed* key must be given.
	hashed_blacklist: Vec<Vec<u8>>,
	/// connectivity mode, online or offline.
	mode: Mode<B>,
	/// The state version being used.
	state_version: StateVersion,
	/// the final hash of the block who's state is set in the externalities. This is always
	/// `Some(_)` after calling `build`.
	final_state_block_hash: Option<B::Hash>,
}

// NOTE: ideally we would use `DefaultNoBound` here, but not worth bringing in frame-support for
// that.
impl<B: BlockT> Default for Builder<B> {
	fn default() -> Self {
		Self {
			mode: Default::default(),
			hashed_key_values: Default::default(),
			hashed_blacklist: Default::default(),
			state_version: StateVersion::V1,
			final_state_block_hash: None,
		}
	}
}

// Mode methods
impl<B: BlockT> Builder<B> {
	fn as_online(&self) -> &OnlineConfig<B> {
		match &self.mode {
			Mode::Online(config) => config,
			Mode::OfflineOrElseOnline(_, config) => config,
			_ => panic!("Unexpected mode: Online"),
		}
	}

	fn as_online_mut(&mut self) -> &mut OnlineConfig<B> {
		match &mut self.mode {
			Mode::Online(config) => config,
			Mode::OfflineOrElseOnline(_, config) => config,
			_ => panic!("Unexpected mode: Online"),
		}
	}
}

// RPC methods
impl<B: BlockT> Builder<B>
where
	B::Hash: DeserializeOwned,
	B::Header: DeserializeOwned,
{
	async fn rpc_get_storage(
		&self,
		key: StorageKey,
		maybe_at: Option<B::Hash>,
	) -> Result<StorageData, &'static str> {
		trace!(target: LOG_TARGET, "rpc: get_storage");
		match self.as_online().rpc_client().storage(key, maybe_at).await {
			Ok(Some(res)) => Ok(res),
			Ok(None) => Err("get_storage not found"),
			Err(e) => {
				error!(target: LOG_TARGET, "Error = {:?}", e);
				Err("rpc get_storage failed.")
			},
		}
	}

	/// Get the latest finalized head.
	async fn rpc_get_head(&self) -> Result<B::Hash, &'static str> {
		trace!(target: LOG_TARGET, "rpc: finalized_head");

		// sadly this pretty much unreadable...
		ChainApi::<(), _, B::Header, ()>::finalized_head(self.as_online().rpc_client())
			.await
			.map_err(|e| {
				error!(target: LOG_TARGET, "Error = {:?}", e);
				"rpc finalized_head failed."
			})
	}

	/// Get all the keys at `prefix` at `hash` using the paged, safe RPC methods.
	async fn rpc_get_keys_paged(
		&self,
		prefix: StorageKey,
		at: B::Hash,
	) -> Result<Vec<StorageKey>, &'static str> {
		let mut last_key: Option<StorageKey> = None;
		let mut all_keys: Vec<StorageKey> = vec![];
		let keys = loop {
			let page = self
				.as_online()
				.rpc_client()
<<<<<<< HEAD
				.get_keys_paged(
					Some(prefix.clone()),
					DEFAULT_KEY_DOWNLOAD_PAGE,
					last_key.clone(),
					Some(at),
				)
=======
				.storage_keys_paged(Some(prefix.clone()), PAGE, last_key.clone(), Some(at))
>>>>>>> f5ed51de
				.await
				.map_err(|e| {
					error!(target: LOG_TARGET, "Error = {:?}", e);
					"rpc get_keys failed"
				})?;
			let page_len = page.len();

			all_keys.extend(page);

			if page_len < DEFAULT_KEY_DOWNLOAD_PAGE as usize {
				log::debug!(target: LOG_TARGET, "last page received: {}", page_len);
				break all_keys
			} else {
				let new_last_key =
					all_keys.last().expect("all_keys is populated; has .last(); qed");
				log::debug!(
					target: LOG_TARGET,
					"new total = {}, full page received: {}",
					all_keys.len(),
					HexDisplay::from(new_last_key)
				);
				last_key = Some(new_last_key.clone());
			}
		};

		Ok(keys)
	}

	/// Synonym of `getPairs` that uses paged queries to first get the keys, and then
	/// map them to values one by one.
	///
	/// This can work with public nodes. But, expect it to be darn slow.
	pub(crate) async fn rpc_get_pairs_paged(
		&self,
		prefix: StorageKey,
		at: B::Hash,
	) -> Result<Vec<KeyValue>, &'static str> {
		let now = std::time::Instant::now();
		let keys = self.rpc_get_keys_paged(prefix, at).await?;
		let client = self.as_online().transport.remote_client.clone().unwrap();
		let thread_chunk_size =
			((keys.len() + self.as_online().threads - 1) / self.as_online().threads).max(1);

		log::info!(
			target: LOG_TARGET,
			"Querying a total of {} keys, took {}s to fetch keys, splitting among {} threads, {} keys per thread",
			keys.len(),
			now.elapsed().as_secs(),
			self.as_online().threads,
			thread_chunk_size,
		);

		let mut handles = Vec::new();
		let keys_chunked: Vec<Vec<StorageKey>> =
			keys.chunks(thread_chunk_size).map(|s| s.into()).collect::<Vec<_>>();
		for thread_keys in keys_chunked {
			let thread_client = client.clone();
			let handle = std::thread::spawn(move || {
				let rt = tokio::runtime::Runtime::new().unwrap();
				let mut thread_key_values = Vec::with_capacity(thread_keys.len());
				for chunk_keys in thread_keys.chunks(DEFAULT_VALUE_DOWNLOAD_BATCH) {
					let batch = chunk_keys
						.iter()
						.cloned()
						.map(|key| ("state_getStorage", rpc_params![key, at]))
						.collect::<Vec<_>>();

					let values = rt
						.block_on(thread_client.batch_request::<Option<StorageData>>(batch))
						.map_err(|e| {
							log::error!(
								target: LOG_TARGET,
								"failed to execute batch of {} values. Error: {:?}",
								chunk_keys.len(),
								e
							);
							"batch failed."
						})
						.unwrap();

					for (idx, key) in chunk_keys.iter().enumerate() {
						let maybe_value = values[idx].clone();
						let value = maybe_value.unwrap_or_else(|| {
							log::warn!(
								target: LOG_TARGET,
								"key {:?} had none corresponding value.",
								&key
							);
							StorageData(vec![])
						});
						thread_key_values.push((key.clone(), value));
						if thread_key_values.len() % (thread_keys.len() / 10) == 0 {
							let ratio: f64 =
								thread_key_values.len() as f64 / thread_keys.len() as f64;
							log::debug!(
								target: LOG_TARGET,
								"[thread = {:?}] progress = {:.2} [{} / {}]",
								std::thread::current().id(),
								ratio,
								thread_key_values.len(),
								thread_keys.len(),
							);
						}
					}
				}
				thread_key_values
			});
			handles.push(handle);
		}

		let keys_and_values =
			handles.into_iter().map(|h| h.join().unwrap()).flatten().collect::<Vec<_>>();

		Ok(keys_and_values)
	}

	/// Get the values corresponding to `child_keys` at the given `prefixed_top_key`.
	pub(crate) async fn rpc_child_get_storage_paged(
		client: &WsClient,
		prefixed_top_key: &StorageKey,
		child_keys: Vec<StorageKey>,
		at: B::Hash,
	) -> Result<Vec<KeyValue>, &'static str> {
		let mut child_kv_inner = vec![];
		for batch_child_key in child_keys.chunks(DEFAULT_VALUE_DOWNLOAD_BATCH) {
			let batch_request = batch_child_key
				.iter()
				.cloned()
				.map(|key| {
					(
						"childstate_getStorage",
						rpc_params![
							PrefixedStorageKey::new(prefixed_top_key.as_ref().to_vec()),
							key,
							at
						],
					)
				})
				.collect::<Vec<_>>();

			let batch_response =
				client.batch_request::<Option<StorageData>>(batch_request).await.map_err(|e| {
					log::error!(
						target: LOG_TARGET,
						"failed to execute batch: {:?}. Error: {:?}",
						batch_child_key,
						e
					);
					"batch failed."
				})?;

			assert_eq!(batch_child_key.len(), batch_response.len());

			for (idx, key) in batch_child_key.iter().enumerate() {
				let maybe_value = batch_response[idx].clone();
				let value = maybe_value.unwrap_or_else(|| {
					log::warn!(target: LOG_TARGET, "key {:?} had none corresponding value.", &key);
					StorageData(vec![])
				});
				child_kv_inner.push((key.clone(), value));
			}
		}

		Ok(child_kv_inner)
	}

	pub(crate) async fn rpc_child_get_keys(
		client: &WsClient,
		prefixed_top_key: &StorageKey,
		child_prefix: StorageKey,
		at: B::Hash,
	) -> Result<Vec<StorageKey>, &'static str> {
<<<<<<< HEAD
		let child_keys = client
			.child_get_keys(
				PrefixedStorageKey::new(prefixed_top_key.as_ref().to_vec()),
				child_prefix,
				Some(at),
			)
			.await
			.map_err(|e| {
				error!(target: LOG_TARGET, "Error = {:?}", e);
				"rpc child_get_keys failed."
			})?;
=======
		// This is deprecated and will generate a warning which causes the CI to fail.
		#[allow(warnings)]
		let child_keys = substrate_rpc_client::ChildStateApi::storage_keys(
			self.as_online().rpc_client(),
			PrefixedStorageKey::new(prefixed_top_key.as_ref().to_vec()),
			child_prefix,
			Some(at),
		)
		.await
		.map_err(|e| {
			error!(target: LOG_TARGET, "Error = {:?}", e);
			"rpc child_get_keys failed."
		})?;
>>>>>>> f5ed51de

		debug!(
			target: LOG_TARGET,
			"[thread = {:?}] scraped {} child-keys of the child-bearing top key: {}",
			std::thread::current().id(),
			child_keys.len(),
			HexDisplay::from(prefixed_top_key)
		);

		Ok(child_keys)
	}
}

// Internal methods
<<<<<<< HEAD
impl<B: BlockT + DeserializeOwned> Builder<B> {
=======
impl<B: BlockT> Builder<B>
where
	B::Hash: DeserializeOwned,
	B::Header: DeserializeOwned,
{
	/// Save the given data to the top keys snapshot.
	fn save_top_snapshot(&self, data: &[KeyValue], path: &PathBuf) -> Result<(), &'static str> {
		let mut path = path.clone();
		let encoded = data.encode();
		path.set_extension("top");
		debug!(
			target: LOG_TARGET,
			"writing {} bytes to state snapshot file {:?}",
			encoded.len(),
			path
		);
		fs::write(path, encoded).map_err(|_| "fs::write failed.")?;
		Ok(())
	}

	/// Save the given data to the child keys snapshot.
	fn save_child_snapshot(
		&self,
		data: &ChildKeyValues,
		path: &PathBuf,
	) -> Result<(), &'static str> {
		let mut path = path.clone();
		path.set_extension("child");
		let encoded = data.encode();
		debug!(
			target: LOG_TARGET,
			"writing {} bytes to state snapshot file {:?}",
			encoded.len(),
			path
		);
		fs::write(path, encoded).map_err(|_| "fs::write failed.")?;
		Ok(())
	}

	fn load_top_snapshot(&self, path: &PathBuf) -> Result<TopKeyValues, &'static str> {
		let mut path = path.clone();
		path.set_extension("top");
		info!(target: LOG_TARGET, "loading top key-pairs from snapshot {:?}", path);
		let bytes = fs::read(path).map_err(|_| "fs::read failed.")?;
		Decode::decode(&mut &*bytes).map_err(|e| {
			log::error!(target: LOG_TARGET, "{:?}", e);
			"decode failed"
		})
	}

	fn load_child_snapshot(&self, path: &PathBuf) -> Result<ChildKeyValues, &'static str> {
		let mut path = path.clone();
		path.set_extension("child");
		info!(target: LOG_TARGET, "loading child key-pairs from snapshot {:?}", path);
		let bytes = fs::read(path).map_err(|_| "fs::read failed.")?;
		Decode::decode(&mut &*bytes).map_err(|e| {
			log::error!(target: LOG_TARGET, "{:?}", e);
			"decode failed"
		})
	}

	/// Load all the `top` keys from the remote config, and maybe write then to cache.
	async fn load_top_remote_and_maybe_save(&self) -> Result<TopKeyValues, &'static str> {
		let top_kv = self.load_top_remote().await?;
		if let Some(c) = &self.as_online().state_snapshot {
			self.save_top_snapshot(&top_kv, &c.path)?;
		}
		Ok(top_kv)
	}

	/// Load all of the child keys from the remote config, given the already scraped list of top key
	/// pairs.
	///
	/// Stores all values to cache as well, if provided.
	async fn load_child_remote_and_maybe_save(
		&self,
		top_kv: &[KeyValue],
	) -> Result<ChildKeyValues, &'static str> {
		let child_kv = self.load_child_remote(top_kv).await?;
		if let Some(c) = &self.as_online().state_snapshot {
			self.save_child_snapshot(&child_kv, &c.path)?;
		}
		Ok(child_kv)
	}

>>>>>>> f5ed51de
	/// Load all of the child keys from the remote config, given the already scraped list of top key
	/// pairs.
	///
	/// `top_kv` need not be only child-bearing top keys. It should be all of the top keys that are
	/// included thus far.
	async fn load_child_remote(
		&self,
		top_kv: Vec<KeyValue>,
	) -> Result<ChildKeyValues, &'static str> {
		let child_roots = top_kv
			.into_iter()
			.filter_map(|(k, _)| is_default_child_storage_key(k.as_ref()).then(|| k))
			.collect::<Vec<_>>();

		if child_roots.is_empty() {
			return Ok(Default::default())
		}

		// div-ceil simulation: TODO: rework properly.
		let child_roots_per_thread =
			((child_roots.len() + self.as_online().threads - 1) / self.as_online().threads).max(1);

		info!(
			target: LOG_TARGET,
			"👩‍👦 scraping child-tree data from {} top keys, split among {} threads, {} top keys per thread",
			child_roots.len(),
			self.as_online().threads,
			child_roots_per_thread,
		);

		// NOTE: the threading done here is the simpler, yet slightly un-elegant because we are
		// splitting child root among threads, and it is very common for these root to have vastly
		// different child tries underneath them, causing some threads to finish way faster than
		// others. Certainly still better than single thread though.
		let mut handles = vec![];
		let client = self.as_online().transport.remote_client.clone().unwrap();
		let at = self.as_online().at_expected();

		for thread_child_roots in child_roots
			.chunks(child_roots_per_thread)
			.map(|x| x.into())
			.collect::<Vec<Vec<_>>>()
		{
			let thread_client = client.clone();
			let handle = thread::spawn(move || {
				let rt = tokio::runtime::Runtime::new().unwrap();
				let mut thread_child_kv = vec![];
				for prefixed_top_key in thread_child_roots {
					let child_keys = rt.block_on(Self::rpc_child_get_keys(
						&thread_client,
						&prefixed_top_key,
						StorageKey(vec![]),
						at,
					))?;
					let child_kv_inner = rt.block_on(Self::rpc_child_get_storage_paged(
						&thread_client,
						&prefixed_top_key,
						child_keys,
						at,
					))?;

					let prefixed_top_key = PrefixedStorageKey::new(prefixed_top_key.clone().0);
					let un_prefixed = match ChildType::from_prefixed_key(&prefixed_top_key) {
						Some((ChildType::ParentKeyId, storage_key)) => storage_key,
						None => {
							log::error!(target: LOG_TARGET, "invalid key: {:?}", prefixed_top_key);
							return Err("Invalid child key")
						},
					};

					thread_child_kv.push((ChildInfo::new_default(un_prefixed), child_kv_inner));
				}

				Ok(thread_child_kv)
			});
			handles.push(handle);
		}

		let child_kv = handles
			.into_iter()
			.map(|h| h.join().unwrap())
			.flatten()
			.flatten()
			.collect::<Vec<_>>();
		Ok(child_kv)
	}

	/// Build `Self` from a network node denoted by `uri`.
	async fn load_top_remote(&self) -> Result<TopKeyValues, &'static str> {
		let config = self.as_online();
		let at = self
			.as_online()
			.at
			.expect("online config must be initialized by this point; qed.");
		log::info!(target: LOG_TARGET, "scraping key-pairs from remote @{:?}", at);

		let mut keys_and_values = Vec::new();
		for prefix in &config.hashed_prefixes {
			let now = std::time::Instant::now();
			let additional_key_values =
				self.rpc_get_pairs_paged(StorageKey(prefix.to_vec()), at).await?;
			let elapsed = now.elapsed();
			log::info!(
				target: LOG_TARGET,
				"adding data for hashed prefix: {:?}, took {:?}s",
				HexDisplay::from(prefix),
				elapsed.as_secs()
			);
			keys_and_values.extend(additional_key_values);
		}

		for key in &config.hashed_keys {
			let key = StorageKey(key.to_vec());
			log::info!(
				target: LOG_TARGET,
				"adding data for hashed key: {:?}",
				HexDisplay::from(&key)
			);
			let value = self.rpc_get_storage(key.clone(), Some(at)).await?;
			keys_and_values.push((key, value));
		}

		Ok(keys_and_values)
	}

	pub(crate) async fn init_remote_client(&mut self) -> Result<(), &'static str> {
		// First, initialize the ws client.
		self.as_online_mut().transport.map_uri().await?;

		// Then, if `at` is not set, set it.
		if self.as_online().at.is_none() {
			let at = self.rpc_get_head().await?;
			log::info!(
				target: LOG_TARGET,
				"since no at is provided, setting it to latest finalized head, {:?}",
				at
			);
			self.as_online_mut().at = Some(at);
		}

		// Then, a few transformation that we want to perform in the online config:
		let online_config = self.as_online_mut();
		online_config
			.pallets
			.iter()
			.for_each(|p| online_config.hashed_prefixes.push(twox_128(p.as_bytes()).to_vec()));

		if online_config.child_trie {
			online_config.hashed_prefixes.push(DEFAULT_CHILD_STORAGE_KEY_PREFIX.to_vec());
		}

		// Finally, if by now, we have put any limitations on prefixes that we are interested in, we
		// download everything.
		if online_config
			.hashed_prefixes
			.iter()
			.filter(|p| *p != DEFAULT_CHILD_STORAGE_KEY_PREFIX)
			.count() == 0
		{
			log::info!(
				target: LOG_TARGET,
				"since no prefix is filtered, the data for all pallets will be downloaded"
			);
			online_config.hashed_prefixes.push(vec![]);
		}

		Ok(())
	}

	pub(crate) async fn load_remote_and_maybe_save(
		&mut self,
	) -> Result<(TopKeyValues, ChildKeyValues), &'static str> {
		let top_kv = self.load_top_remote().await?;
		let child_kv = self.load_child_remote(top_kv.clone()).await?;

		if let Some(path) = self.as_online().state_snapshot.clone().map(|c| c.path) {
			let snapshot = Snapshot::<B> {
				top: top_kv.clone(),
				child: child_kv.clone(),
				block_hash: self
					.as_online()
					.at
					.expect("set to `Some` in `init_remote_client`; must be called before; qed"),
			};
			std::fs::write(path, snapshot.encode()).map_err(|_| "fs::write failed")?;
		}

		Ok((top_kv, child_kv))
	}

	pub(crate) fn load_snapshot(&mut self, path: PathBuf) -> Result<Snapshot<B>, &'static str> {
		info!(target: LOG_TARGET, "loading data from snapshot {:?}", path);
		let bytes = fs::read(path).map_err(|_| "fs::read failed.")?;
		Decode::decode(&mut &*bytes).map_err(|_| "decode failed")
	}

	async fn do_load_online(&mut self) -> Result<(TopKeyValues, ChildKeyValues), &'static str> {
		self.init_remote_client().await?;
		self.final_state_block_hash = Some(self.as_online().at_expected());
		Ok(self.load_remote_and_maybe_save().await?)
	}

	fn do_load_offline(
		&mut self,
		config: OfflineConfig,
	) -> Result<(TopKeyValues, ChildKeyValues), &'static str> {
		let Snapshot { block_hash, top, child } =
			self.load_snapshot(config.state_snapshot.path.clone())?;
		self.final_state_block_hash = Some(block_hash);
		Ok((top, child))
	}

	pub(crate) async fn pre_build(
		&mut self,
	) -> Result<(TopKeyValues, ChildKeyValues), &'static str> {
		let (mut top_kv, child_kv) = match self.mode.clone() {
			Mode::Offline(config) => self.do_load_offline(config)?,
			Mode::Online(_) => self.do_load_online().await?,
			Mode::OfflineOrElseOnline(offline_config, _) => {
				match self.do_load_offline(offline_config) {
					Ok(x) => x,
					Err(_) => self.do_load_online().await?,
				}
			},
		};

		// inject manual key values.
		if !self.hashed_key_values.is_empty() {
			log::info!(
				target: LOG_TARGET,
				"extending externalities with {} manually injected key-values",
				self.hashed_key_values.len()
			);
			top_kv.extend(self.hashed_key_values.clone());
		}

		// exclude manual key values.
		if !self.hashed_blacklist.is_empty() {
			log::info!(
				target: LOG_TARGET,
				"excluding externalities from {} keys",
				self.hashed_blacklist.len()
			);
			top_kv.retain(|(k, _)| !self.hashed_blacklist.contains(&k.0))
		}

<<<<<<< HEAD
=======
		let child_kv = match self.mode.clone() {
			Mode::Online(_) => self.load_child_remote_and_maybe_save(&top_kv).await?,
			Mode::OfflineOrElseOnline(offline_config, _) => {
				if let Ok(kv) = self.load_child_snapshot(&offline_config.state_snapshot.path) {
					kv
				} else {
					self.load_child_remote_and_maybe_save(&top_kv).await?
				}
			},
			Mode::Offline(ref config) => self
				.load_child_snapshot(&config.state_snapshot.path)
				.map_err(|why| {
					log::warn!(
						target: LOG_TARGET,
						"failed to load child-key file due to {:?}.",
						why
					)
				})
				.unwrap_or_default(),
		};

>>>>>>> f5ed51de
		Ok((top_kv, child_kv))
	}
}

// Public methods
impl<B: BlockT> Builder<B> {
	/// Create a new builder.
	pub fn new() -> Self {
		Default::default()
	}

	/// Inject a manual list of key and values to the storage.
	pub fn inject_hashed_key_value(mut self, injections: Vec<KeyValue>) -> Self {
		for i in injections {
			self.hashed_key_values.push(i.clone());
		}
		self
	}

	/// Blacklist this hashed key from the final externalities. This is treated as-is, and should be
	/// pre-hashed.
	pub fn blacklist_hashed_key(mut self, hashed: &[u8]) -> Self {
		self.hashed_blacklist.push(hashed.to_vec());
		self
	}

	/// Configure a state snapshot to be used.
	pub fn mode(mut self, mode: Mode<B>) -> Self {
		self.mode = mode;
		self
	}

	/// The state version to use.
	pub fn state_version(mut self, version: StateVersion) -> Self {
		self.state_version = version;
		self
	}

	/// Build the test externalities, and also return the final block hash to which the current
	/// state corresponds to.
	pub async fn build_with_block_hash(self) -> Result<(TestExternalities, B::Hash), &'static str> {
		self.do_build().await
	}
}

<<<<<<< HEAD
=======
// Public methods
impl<B: BlockT> Builder<B>
where
	B::Header: DeserializeOwned,
{
	/// Build the test externalities.
>>>>>>> f5ed51de
	pub async fn build(self) -> Result<TestExternalities, &'static str> {
		self.do_build().await.map(|(e, _)| e)
	}

	/// Build the test externalities.
	async fn do_build(mut self) -> Result<(TestExternalities, B::Hash), &'static str> {
		let state_version = self.state_version;
		let (top_kv, child_kv) = self.pre_build().await?;
		let mut ext = TestExternalities::new_with_code_and_state(
			Default::default(),
			Default::default(),
			state_version,
		);

		// OPTIMIZATION: we can do this while child keys are being fetched.
		info!(target: LOG_TARGET, "injecting a total of {} top keys", top_kv.len());
		for (k, v) in top_kv {
			// skip writing the child root data.
			if is_default_child_storage_key(k.as_ref()) {
				continue
			}
			ext.insert(k.0, v.0);
		}

		info!(
			target: LOG_TARGET,
			"injecting a total of {} child keys",
			child_kv.iter().flat_map(|(_, kv)| kv).count()
		);

		for (info, key_values) in child_kv {
			for (k, v) in key_values {
				ext.insert_child(info.clone(), k.0, v.0);
			}
		}

		ext.commit_all().unwrap();
		info!(
			target: LOG_TARGET,
			"initialized state externalities with storage root {:?}",
			ext.as_backend().root()
		);

		Ok((ext, self.final_state_block_hash.unwrap()))
	}
}

#[cfg(test)]
mod test_prelude {
	use tracing_subscriber::EnvFilter;

	pub(crate) use super::*;
	pub(crate) use sp_runtime::testing::{Block as RawBlock, ExtrinsicWrapper, H256 as Hash};
	pub(crate) type Block = RawBlock<ExtrinsicWrapper<Hash>>;

	pub(crate) fn init_logger() {
		let _ = tracing_subscriber::fmt()
			.with_env_filter(EnvFilter::from_default_env())
			.with_level(true)
			.try_init();
	}
}

#[cfg(test)]
mod tests {
	use super::test_prelude::*;

	#[tokio::test]
	async fn can_load_state_snapshot() {
		init_logger();
		Builder::<Block>::new()
			.mode(Mode::OfflineOrElseOnline(
				OfflineConfig { state_snapshot: SnapshotConfig::new("test_data/proxy_test") },
				OnlineConfig {
					pallets: vec!["Proxy".to_owned()],
					child_trie: false,
					state_snapshot: Some(SnapshotConfig::new("test_data/proxy_test")),
					..Default::default()
				},
			))
			.build()
			.await
			.unwrap()
			.execute_with(|| {});
	}

	#[tokio::test]
	async fn can_exclude_from_snapshot() {
		init_logger();

		// get the first key from the snapshot file.
		let some_key = Builder::<Block>::new()
			.mode(Mode::Offline(OfflineConfig {
				state_snapshot: SnapshotConfig::new("test_data/proxy_test"),
			}))
			.build()
			.await
			.expect("Can't read state snapshot file")
			.execute_with(|| {
				let key =
					sp_io::storage::next_key(&[]).expect("some key must exist in the snapshot");
				assert!(sp_io::storage::get(&key).is_some());
				key
			});

		Builder::<Block>::new()
			.mode(Mode::Offline(OfflineConfig {
				state_snapshot: SnapshotConfig::new("test_data/proxy_test"),
			}))
			.blacklist_hashed_key(&some_key)
			.build()
			.await
			.expect("Can't read state snapshot file")
			.execute_with(|| assert!(sp_io::storage::get(&some_key).is_none()));
	}
}

#[cfg(all(test, feature = "remote-test"))]
mod remote_tests {
	use sp_core::storage::well_known_keys;

	use super::test_prelude::*;
	use std::os::unix::fs::MetadataExt;

	#[tokio::test(flavor = "multi_thread")]
	async fn single_multi_thread_result_is_same() {
		let c = |threads| OnlineConfig {
			pallets: vec!["Proxy".to_owned(), "Crowdloan".to_owned()],
			hashed_keys: vec![well_known_keys::CODE.to_vec()],
			child_trie: true,
			threads,
			..Default::default()
		};

		let ext1 = Builder::<Block>::new().mode(Mode::Online(c(1))).build().await.unwrap();
		let ext2 = Builder::<Block>::new().mode(Mode::Online(c(8))).build().await.unwrap();
		assert_eq!(ext1.as_backend().root(), ext2.as_backend().root());
	}

	#[tokio::test(flavor = "multi_thread")]
	async fn snapshot_block_hash_works() {
		const CACHE: &'static str = "snapshot_block_hash_works";
		init_logger();

		// first, build a snapshot.
		let (_, block_hash) = Builder::<Block>::new()
			.mode(Mode::Online(OnlineConfig {
				pallets: vec!["Proxy".to_owned()],
				child_trie: false,
				state_snapshot: Some(SnapshotConfig::new(CACHE)),
				..Default::default()
			}))
			.build_with_block_hash()
			.await
			.unwrap();

		// now re-create the same snapshot.
		let (_, cached_block_hash) = Builder::<Block>::new()
			.mode(Mode::Offline(OfflineConfig { state_snapshot: SnapshotConfig::new(CACHE) }))
			.build_with_block_hash()
			.await
			.unwrap();

		assert_eq!(block_hash, cached_block_hash);
	}

	#[tokio::test(flavor = "multi_thread")]
	async fn offline_else_online_works() {
		const CACHE: &'static str = "offline_else_online_works_data";
		init_logger();
		// this shows that in the second run, we use the remote and create a snapshot.
		Builder::<Block>::new()
			.mode(Mode::OfflineOrElseOnline(
				OfflineConfig { state_snapshot: SnapshotConfig::new(CACHE) },
				OnlineConfig {
					pallets: vec!["Proxy".to_owned()],
					child_trie: false,
					state_snapshot: Some(SnapshotConfig::new(CACHE)),
					..Default::default()
				},
			))
			.build()
			.await
			.unwrap()
			.execute_with(|| {});

		// this shows that in the second run, we are not using the remote
		Builder::<Block>::new()
			.mode(Mode::OfflineOrElseOnline(
				OfflineConfig { state_snapshot: SnapshotConfig::new(CACHE) },
				OnlineConfig {
					transport: "ws://non-existent:666".to_owned().into(),
					..Default::default()
				},
			))
			.build()
			.await
			.unwrap()
			.execute_with(|| {});

		let to_delete = std::fs::read_dir(Path::new("."))
			.unwrap()
			.into_iter()
			.map(|d| d.unwrap())
			.filter(|p| p.path().file_name().unwrap_or_default() == CACHE)
			.collect::<Vec<_>>();

		assert!(to_delete.len() == 1);
		std::fs::remove_file(to_delete[0].path()).unwrap();
	}

	#[tokio::test(flavor = "multi_thread")]
	async fn can_build_one_small_pallet() {
		init_logger();
		Builder::<Block>::new()
			.mode(Mode::Online(OnlineConfig {
				pallets: vec!["Proxy".to_owned()],
				child_trie: false,
				..Default::default()
			}))
			.build()
			.await
			.unwrap()
			.execute_with(|| {});
	}

	#[tokio::test(flavor = "multi_thread")]
	async fn can_build_few_pallet() {
		init_logger();
		Builder::<Block>::new()
			.mode(Mode::Online(OnlineConfig {
				pallets: vec!["Proxy".to_owned(), "Multisig".to_owned()],
				child_trie: false,
				..Default::default()
			}))
			.build()
			.await
			.unwrap()
			.execute_with(|| {});
	}

	#[tokio::test(flavor = "multi_thread")]
	async fn can_create_snapshot() {
		const CACHE: &'static str = "can_create_snapshot";
		init_logger();

		Builder::<Block>::new()
			.mode(Mode::Online(OnlineConfig {
				state_snapshot: Some(SnapshotConfig::new(CACHE)),
				pallets: vec!["Proxy".to_owned()],
				child_trie: false,
				..Default::default()
			}))
			.build()
			.await
			.unwrap()
			.execute_with(|| {});

		let to_delete = std::fs::read_dir(Path::new("."))
			.unwrap()
			.into_iter()
			.map(|d| d.unwrap())
			.filter(|p| p.path().file_name().unwrap_or_default() == CACHE)
			.collect::<Vec<_>>();

		let snap: Snapshot<Block> = Builder::<Block>::new().load_snapshot(CACHE.into()).unwrap();
		assert!(matches!(snap, Snapshot { top, child, .. } if top.len() > 0 && child.len() == 0));

		assert!(to_delete.len() == 1);
		let to_delete = to_delete.first().unwrap();
		assert!(std::fs::metadata(to_delete.path()).unwrap().size() > 1);
		std::fs::remove_file(to_delete.path()).unwrap();
	}

	#[tokio::test(flavor = "multi_thread")]
	async fn can_create_child_snapshot() {
		const CACHE: &'static str = "can_create_child_snapshot";
		init_logger();
		Builder::<Block>::new()
			.mode(Mode::Online(OnlineConfig {
				state_snapshot: Some(SnapshotConfig::new(CACHE)),
				pallets: vec!["Crowdloan".to_owned()],
				child_trie: true,
				..Default::default()
			}))
			.build()
			.await
			.unwrap()
			.execute_with(|| {});

		let to_delete = std::fs::read_dir(Path::new("."))
			.unwrap()
			.into_iter()
			.map(|d| d.unwrap())
			.filter(|p| p.path().file_name().unwrap_or_default() == CACHE)
			.collect::<Vec<_>>();

		let snap: Snapshot<Block> = Builder::<Block>::new().load_snapshot(CACHE.into()).unwrap();
		assert!(matches!(snap, Snapshot { top, child, .. } if top.len() > 0 && child.len() > 0));

		assert!(to_delete.len() == 1);
		let to_delete = to_delete.first().unwrap();
		assert!(std::fs::metadata(to_delete.path()).unwrap().size() > 1);
		std::fs::remove_file(to_delete.path()).unwrap();
	}

	#[tokio::test(flavor = "multi_thread")]
	async fn can_build_big_pallet() {
		if std::option_env!("TEST_WS").is_none() {
			return
		}
		init_logger();
		Builder::<Block>::new()
			.mode(Mode::Online(OnlineConfig {
				transport: std::option_env!("TEST_WS").unwrap().into(),
				pallets: vec!["Staking".to_owned()],
				child_trie: false,
				threads: 2,
				..Default::default()
			}))
			.build()
			.await
			.unwrap()
			.execute_with(|| {});
	}

	#[tokio::test(flavor = "multi_thread")]
	async fn can_fetch_all() {
		if std::option_env!("TEST_WS").is_none() {
			return
		}
		init_logger();
		Builder::<Block>::new()
			.mode(Mode::Online(OnlineConfig {
				transport: std::option_env!("TEST_WS").unwrap().into(),
				..Default::default()
			}))
			.build()
			.await
			.unwrap()
			.execute_with(|| {});
	}
}<|MERGE_RESOLUTION|>--- conflicted
+++ resolved
@@ -21,17 +21,6 @@
 //! based chain, or a local state snapshot file.
 
 use codec::{Decode, Encode};
-<<<<<<< HEAD
-use jsonrpsee::{
-	core::{client::ClientT, Error as RpcError},
-	proc_macros::rpc,
-	rpc_params,
-	ws_client::{WsClient, WsClientBuilder},
-};
-use std::thread;
-=======
->>>>>>> f5ed51de
-
 use log::*;
 use serde::de::DeserializeOwned;
 use sp_core::{
@@ -48,8 +37,8 @@
 	fs,
 	path::{Path, PathBuf},
 	sync::Arc,
+	thread,
 };
-<<<<<<< HEAD
 
 // CHANGELOG:
 // 1. `pallets` no longer has the interpretation of an empty list implying everything. If
@@ -62,10 +51,7 @@
 // for of use. 5. value download of both child tree and top tree are now multi-threaded, which can
 // be configured in `OnlineConfig`.
 
-pub mod rpc_api;
-=======
 use substrate_rpc_client::{rpc_params, ws_client, ChainApi, ClientT, StateApi, WsClient};
->>>>>>> f5ed51de
 
 type KeyValue = (StorageKey, StorageData);
 type TopKeyValues = Vec<KeyValue>;
@@ -125,38 +111,11 @@
 		self.remote_client.as_ref().map(|x| x.as_ref())
 	}
 
-	async fn build_ws_client(uri: &str) -> Result<WsClient, &'static str> {
-		log::info!(target: LOG_TARGET, "initializing remote client to {:?}", uri);
-		WsClientBuilder::default()
-			.max_request_body_size(u32::MAX)
-			.request_timeout(std::time::Duration::from_secs(5 * 10))
-			.connection_timeout(std::time::Duration::from_secs(60))
-			.max_notifs_per_subscription(1024)
-			.build(&uri)
-			.await
-			.map_err(|e| {
-				log::error!(target: LOG_TARGET, "error: {:?}", e);
-				"failed to build ws client"
-			})
-	}
-
 	// Open a new WebSocket connection if it's not connected.
 	async fn map_uri(&mut self) -> Result<(), &'static str> {
-<<<<<<< HEAD
 		if let Some(uri) = &self.uri {
-			let ws_client = Self::build_ws_client(&uri).await?;
+			let ws_client = ws_client(uri).await.unwrap();
 			self.remote_client = Some(Arc::new(ws_client));
-=======
-		if let Self::Uri(uri) = self {
-			log::debug!(target: LOG_TARGET, "initializing remote client to {:?}", uri);
-
-			let ws_client = ws_client(uri).await.map_err(|e| {
-				log::error!(target: LOG_TARGET, "error: {:?}", e);
-				"failed to build ws client"
-			})?;
-
-			*self = Self::RemoteClient(Arc::new(ws_client))
->>>>>>> f5ed51de
 		}
 
 		Ok(())
@@ -367,16 +326,12 @@
 			let page = self
 				.as_online()
 				.rpc_client()
-<<<<<<< HEAD
-				.get_keys_paged(
+				.storage_keys_paged(
 					Some(prefix.clone()),
 					DEFAULT_KEY_DOWNLOAD_PAGE,
 					last_key.clone(),
 					Some(at),
 				)
-=======
-				.storage_keys_paged(Some(prefix.clone()), PAGE, last_key.clone(), Some(at))
->>>>>>> f5ed51de
 				.await
 				.map_err(|e| {
 					error!(target: LOG_TARGET, "Error = {:?}", e);
@@ -549,23 +504,10 @@
 		child_prefix: StorageKey,
 		at: B::Hash,
 	) -> Result<Vec<StorageKey>, &'static str> {
-<<<<<<< HEAD
-		let child_keys = client
-			.child_get_keys(
-				PrefixedStorageKey::new(prefixed_top_key.as_ref().to_vec()),
-				child_prefix,
-				Some(at),
-			)
-			.await
-			.map_err(|e| {
-				error!(target: LOG_TARGET, "Error = {:?}", e);
-				"rpc child_get_keys failed."
-			})?;
-=======
 		// This is deprecated and will generate a warning which causes the CI to fail.
 		#[allow(warnings)]
 		let child_keys = substrate_rpc_client::ChildStateApi::storage_keys(
-			self.as_online().rpc_client(),
+			client,
 			PrefixedStorageKey::new(prefixed_top_key.as_ref().to_vec()),
 			child_prefix,
 			Some(at),
@@ -575,7 +517,6 @@
 			error!(target: LOG_TARGET, "Error = {:?}", e);
 			"rpc child_get_keys failed."
 		})?;
->>>>>>> f5ed51de
 
 		debug!(
 			target: LOG_TARGET,
@@ -590,95 +531,11 @@
 }
 
 // Internal methods
-<<<<<<< HEAD
-impl<B: BlockT + DeserializeOwned> Builder<B> {
-=======
-impl<B: BlockT> Builder<B>
+impl<B: BlockT + DeserializeOwned> Builder<B>
 where
 	B::Hash: DeserializeOwned,
 	B::Header: DeserializeOwned,
 {
-	/// Save the given data to the top keys snapshot.
-	fn save_top_snapshot(&self, data: &[KeyValue], path: &PathBuf) -> Result<(), &'static str> {
-		let mut path = path.clone();
-		let encoded = data.encode();
-		path.set_extension("top");
-		debug!(
-			target: LOG_TARGET,
-			"writing {} bytes to state snapshot file {:?}",
-			encoded.len(),
-			path
-		);
-		fs::write(path, encoded).map_err(|_| "fs::write failed.")?;
-		Ok(())
-	}
-
-	/// Save the given data to the child keys snapshot.
-	fn save_child_snapshot(
-		&self,
-		data: &ChildKeyValues,
-		path: &PathBuf,
-	) -> Result<(), &'static str> {
-		let mut path = path.clone();
-		path.set_extension("child");
-		let encoded = data.encode();
-		debug!(
-			target: LOG_TARGET,
-			"writing {} bytes to state snapshot file {:?}",
-			encoded.len(),
-			path
-		);
-		fs::write(path, encoded).map_err(|_| "fs::write failed.")?;
-		Ok(())
-	}
-
-	fn load_top_snapshot(&self, path: &PathBuf) -> Result<TopKeyValues, &'static str> {
-		let mut path = path.clone();
-		path.set_extension("top");
-		info!(target: LOG_TARGET, "loading top key-pairs from snapshot {:?}", path);
-		let bytes = fs::read(path).map_err(|_| "fs::read failed.")?;
-		Decode::decode(&mut &*bytes).map_err(|e| {
-			log::error!(target: LOG_TARGET, "{:?}", e);
-			"decode failed"
-		})
-	}
-
-	fn load_child_snapshot(&self, path: &PathBuf) -> Result<ChildKeyValues, &'static str> {
-		let mut path = path.clone();
-		path.set_extension("child");
-		info!(target: LOG_TARGET, "loading child key-pairs from snapshot {:?}", path);
-		let bytes = fs::read(path).map_err(|_| "fs::read failed.")?;
-		Decode::decode(&mut &*bytes).map_err(|e| {
-			log::error!(target: LOG_TARGET, "{:?}", e);
-			"decode failed"
-		})
-	}
-
-	/// Load all the `top` keys from the remote config, and maybe write then to cache.
-	async fn load_top_remote_and_maybe_save(&self) -> Result<TopKeyValues, &'static str> {
-		let top_kv = self.load_top_remote().await?;
-		if let Some(c) = &self.as_online().state_snapshot {
-			self.save_top_snapshot(&top_kv, &c.path)?;
-		}
-		Ok(top_kv)
-	}
-
-	/// Load all of the child keys from the remote config, given the already scraped list of top key
-	/// pairs.
-	///
-	/// Stores all values to cache as well, if provided.
-	async fn load_child_remote_and_maybe_save(
-		&self,
-		top_kv: &[KeyValue],
-	) -> Result<ChildKeyValues, &'static str> {
-		let child_kv = self.load_child_remote(top_kv).await?;
-		if let Some(c) = &self.as_online().state_snapshot {
-			self.save_child_snapshot(&child_kv, &c.path)?;
-		}
-		Ok(child_kv)
-	}
-
->>>>>>> f5ed51de
 	/// Load all of the child keys from the remote config, given the already scraped list of top key
 	/// pairs.
 	///
@@ -925,36 +782,16 @@
 			top_kv.retain(|(k, _)| !self.hashed_blacklist.contains(&k.0))
 		}
 
-<<<<<<< HEAD
-=======
-		let child_kv = match self.mode.clone() {
-			Mode::Online(_) => self.load_child_remote_and_maybe_save(&top_kv).await?,
-			Mode::OfflineOrElseOnline(offline_config, _) => {
-				if let Ok(kv) = self.load_child_snapshot(&offline_config.state_snapshot.path) {
-					kv
-				} else {
-					self.load_child_remote_and_maybe_save(&top_kv).await?
-				}
-			},
-			Mode::Offline(ref config) => self
-				.load_child_snapshot(&config.state_snapshot.path)
-				.map_err(|why| {
-					log::warn!(
-						target: LOG_TARGET,
-						"failed to load child-key file due to {:?}.",
-						why
-					)
-				})
-				.unwrap_or_default(),
-		};
-
->>>>>>> f5ed51de
 		Ok((top_kv, child_kv))
 	}
 }
 
 // Public methods
-impl<B: BlockT> Builder<B> {
+impl<B: BlockT> Builder<B>
+where
+	B::Hash: DeserializeOwned,
+	B::Header: DeserializeOwned,
+{
 	/// Create a new builder.
 	pub fn new() -> Self {
 		Default::default()
@@ -992,21 +829,18 @@
 	pub async fn build_with_block_hash(self) -> Result<(TestExternalities, B::Hash), &'static str> {
 		self.do_build().await
 	}
-}
-
-<<<<<<< HEAD
-=======
+
+	pub async fn build(self) -> Result<TestExternalities, &'static str> {
+		self.do_build().await.map(|(e, _)| e)
+	}
+}
+
 // Public methods
 impl<B: BlockT> Builder<B>
 where
+	B::Hash: DeserializeOwned,
 	B::Header: DeserializeOwned,
 {
-	/// Build the test externalities.
->>>>>>> f5ed51de
-	pub async fn build(self) -> Result<TestExternalities, &'static str> {
-		self.do_build().await.map(|(e, _)| e)
-	}
-
 	/// Build the test externalities.
 	async fn do_build(mut self) -> Result<(TestExternalities, B::Hash), &'static str> {
 		let state_version = self.state_version;
