--- conflicted
+++ resolved
@@ -20,12 +20,10 @@
 #![cfg(feature = "runtime-benchmarks")]
 
 use super::*;
-<<<<<<< HEAD
+use crate::Pallet as Balances;
+
 use types::ExtraFlags;
-=======
-use crate::Pallet as Balances;
->>>>>>> 419b840f
-
+use sp_runtime::traits::Bounded;
 use frame_benchmarking::{account, impl_benchmark_test_suite, whitelisted_caller};
 use frame_support::benchmarking::*;
 use frame_system::RawOrigin;
@@ -121,15 +119,10 @@
 		let existential_deposit = T::ExistentialDeposit::get();
 		let balance_amount = existential_deposit.saturating_mul(ED_MULTIPLIER.into());
 		let _ = <Balances<T, I> as Currency<_>>::make_free_balance_be(&user, balance_amount);
-<<<<<<< HEAD
-	}: set_balance(RawOrigin::Root, user_lookup, balance_amount)
-	verify {
-=======
-
-		#[extrinsic_call]
-		set_balance(RawOrigin::Root, user_lookup, balance_amount, balance_amount);
-
->>>>>>> 419b840f
+
+		#[extrinsic_call]
+		set_balance(RawOrigin::Root, user_lookup, balance_amount);
+
 		assert_eq!(Balances::<T, I>::free_balance(&user), balance_amount);
 	}
 
@@ -143,15 +136,10 @@
 		let existential_deposit = T::ExistentialDeposit::get();
 		let balance_amount = existential_deposit.saturating_mul(ED_MULTIPLIER.into());
 		let _ = <Balances<T, I> as Currency<_>>::make_free_balance_be(&user, balance_amount);
-<<<<<<< HEAD
-	}: set_balance(RawOrigin::Root, user_lookup, Zero::zero())
-	verify {
-=======
-
-		#[extrinsic_call]
-		set_balance(RawOrigin::Root, user_lookup, Zero::zero(), Zero::zero());
-
->>>>>>> 419b840f
+
+		#[extrinsic_call]
+		set_balance(RawOrigin::Root, user_lookup, Zero::zero());
+
 		assert!(Balances::<T, I>::free_balance(&user).is_zero());
 	}
 
