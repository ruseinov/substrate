--- conflicted
+++ resolved
@@ -44,17 +44,10 @@
 pub use impls::*;
 
 use crate::{
-<<<<<<< HEAD
 	slashing, weights::WeightInfo, AbsoluteMaxNominationsOf, AccountIdLookupOf, ActiveEraInfo,
 	BalanceOf, EraPayout, EraRewardPoints, Exposure, Forcing, NegativeImbalanceOf, Nominations,
-	NominationsQuota, PositiveImbalanceOf, Releases, RewardDestination, SessionInterface,
-	StakingLedger, UnappliedSlash, UnlockChunk, ValidatorPrefs,
-=======
-	slashing, weights::WeightInfo, AccountIdLookupOf, ActiveEraInfo, BalanceOf, EraPayout,
-	EraRewardPoints, Exposure, Forcing, NegativeImbalanceOf, Nominations, PositiveImbalanceOf,
-	RewardDestination, SessionInterface, StakingLedger, UnappliedSlash, UnlockChunk,
-	ValidatorPrefs,
->>>>>>> f2615a4d
+	NominationsQuota, PositiveImbalanceOf, RewardDestination, SessionInterface, StakingLedger,
+	UnappliedSlash, UnlockChunk, ValidatorPrefs,
 };
 
 const STAKING_ID: LockIdentifier = *b"staking ";
@@ -730,15 +723,12 @@
 		PayoutStarted { era_index: EraIndex, validator_stash: T::AccountId },
 		/// A validator has set their preferences.
 		ValidatorPrefsSet { stash: T::AccountId, prefs: ValidatorPrefs },
-<<<<<<< HEAD
 		/// The number of nominations has exceeded the allowed by the voter's nomination quota.
 		NominationsQuotaExceeded { staker: T::AccountId, exceeded_by: BalanceOf<T> },
 		/// Voters size limit reached due to too many nominations.
 		SnapshotVotersSizeExceeded { size: u32 },
-=======
 		/// A new force era mode was set.
 		ForceEra { mode: Forcing },
->>>>>>> f2615a4d
 	}
 
 	#[pallet::error]
