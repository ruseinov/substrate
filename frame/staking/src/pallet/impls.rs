--- conflicted
+++ resolved
@@ -39,7 +39,7 @@
 };
 use sp_staking::{
 	offence::{DisableStrategy, OffenceDetails, OnOffenceHandler},
-	EraIndex, OnStakingUpdate, SessionIndex, Stake, StakingInterface,
+	EraIndex, OnStakingUpdate, SessionIndex, Stake, StakerStatus, StakingInterface,
 };
 use sp_std::prelude::*;
 
@@ -270,11 +270,8 @@
 	///
 	/// This will also update the stash lock.
 	pub(crate) fn update_ledger(controller: &T::AccountId, ledger: &StakingLedger<T>) {
-		let prev_ledger = Self::ledger(controller).map(|l| Stake {
-			stash: l.stash,
-			total: l.total,
-			active: l.active,
-		});
+		let prev_ledger =
+			Self::ledger(controller).map(|l| Stake { total: l.total, active: l.active });
 		T::Currency::set_lock(STAKING_ID, &ledger.stash, ledger.total, WithdrawReasons::all());
 		<Ledger<T>>::insert(controller, ledger);
 		T::EventListeners::on_stake_update(&ledger.stash, prev_ledger);
@@ -1617,13 +1614,7 @@
 		Self::current_era().unwrap_or(Zero::zero())
 	}
 
-<<<<<<< HEAD
-	fn stake(
-		who: &Self::AccountId,
-	) -> Result<Stake<Self::AccountId, Self::Balance>, DispatchError> {
-=======
 	fn stake(who: &Self::AccountId) -> Result<Stake<BalanceOf<T>>, DispatchError> {
->>>>>>> 71d749c7
 		Self::bonded(who)
 			.and_then(|c| Self::ledger(c))
 			.map(|l| Stake { total: l.total, active: l.active })
@@ -1677,15 +1668,10 @@
 		Self::nominate(RawOrigin::Signed(ctrl).into(), targets)
 	}
 
-<<<<<<< HEAD
 	fn is_validator(who: &Self::AccountId) -> bool {
-		Validators::<T>::contains_key(who)
-	}
-
-	fn nominations(who: &Self::AccountId) -> Option<Vec<T::AccountId>> {
-		Nominators::<T>::get(who).map(|n| n.targets.into_inner())
-	}
-=======
+		matches!(Self::status(who), Ok(StakerStatus::Validator))
+	}
+
 	fn status(
 		who: &Self::AccountId,
 	) -> Result<sp_staking::StakerStatus<Self::AccountId>, DispatchError> {
@@ -1697,7 +1683,6 @@
 		let is_validator = Validators::<T>::contains_key(&who);
 		let is_nominator = Nominators::<T>::get(&who);
 
-		use sp_staking::StakerStatus;
 		match (is_validator, is_nominator.is_some()) {
 			(false, false) => Ok(StakerStatus::Idle),
 			(true, false) => Ok(StakerStatus::Validator),
@@ -1711,11 +1696,12 @@
 		}
 	}
 
-	sp_staking::runtime_benchmarks_enabled! {
-		fn nominations(who: &Self::AccountId) -> Option<Vec<T::AccountId>> {
-			Nominators::<T>::get(who).map(|n| n.targets.into_inner())
-		}
->>>>>>> 71d749c7
+	fn nominations(who: &Self::AccountId) -> Option<Vec<T::AccountId>> {
+		match Self::status(who) {
+			Ok(StakerStatus::Nominator(t)) => Some(t),
+			_ => None,
+		}
+	}
 
 	sp_staking::runtime_benchmarks_enabled! {
 		fn add_era_stakers(
