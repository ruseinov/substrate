// This file is part of Substrate.

// Copyright (C) 2022 Parity Technologies (UK) Ltd.
// SPDX-License-Identifier: Apache-2.0

// Licensed under the Apache License, Version 2.0 (the "License");
// you may not use this file except in compliance with the License.
// You may obtain a copy of the License at
//
// 	http://www.apache.org/licenses/LICENSE-2.0
//
// Unless required by applicable law or agreed to in writing, software
// distributed under the License is distributed on an "AS IS" BASIS,
// WITHOUT WARRANTIES OR CONDITIONS OF ANY KIND, either express or implied.
// See the License for the specific language governing permissions and
// limitations under the License.

//! A pallet that's designed to JUST do the following:
//!
//! If a nominator is not exposed in any `ErasStakers` (i.e. "has not actively backed any
//! validators in the last `BondingDuration` days"), then they can register themselves in this
//! pallet, unstake faster than having to wait an entire bonding duration.
//!
//! Appearing in the exposure of a validator means being exposed equal to that validator from the
//! point of view of the staking system. This usually means earning rewards with the validator, and
//! also being at the risk of slashing with the validator. This is equivalent to the "Active
//! Nominator" role explained in the
//! [February Staking Update](https://polkadot.network/blog/staking-update-february-2022/).
//!
//! This pallet works off the basis of `on_idle`, meaning that it provides no guarantee about when
//! it will succeed, if at all. Moreover, the queue implementation is unordered. In case of
//! congestion, no FIFO ordering is provided.
//!
//! Stakers who are certain about NOT being exposed can register themselves with
//! [`Call::register_fast_unstake`]. This will chill, and fully unbond the staker, and place them in
//! the queue to be checked.
//!
//! Once queued, but not being actively processed, stakers can withdraw their request via
//! [`Call::deregister`].
//!
//! Once queued, a staker wishing to unbond can perform no further action in pallet-staking. This is
//! to prevent them from accidentally exposing themselves behind a validator etc.
//!
//! Once processed, if successful, no additional fee for the checking process is taken, and the
//! staker is instantly unbonded.
//!
//! If unsuccessful, meaning that the staker was exposed sometime in the last `BondingDuration` eras
//! they will end up being slashed for the amount of wasted work they have inflicted on the chian.

#![cfg_attr(not(feature = "std"), no_std)]

pub use pallet::*;
use sp_staking::OnStakersUpdate;

#[cfg(test)]
mod mock;

#[cfg(test)]
mod tests;

// NOTE: enable benchmarking in tests as well.
#[cfg(feature = "runtime-benchmarks")]
mod benchmarking;
mod types;
pub mod weights;

pub const LOG_TARGET: &'static str = "runtime::fast-unstake";

// syntactic sugar for logging.
#[macro_export]
macro_rules! log {
	($level:tt, $patter:expr $(, $values:expr)* $(,)?) => {
		log::$level!(
			target: crate::LOG_TARGET,
			concat!("[{:?}] 💨 ", $patter), <frame_system::Pallet<T>>::block_number() $(, $values)*
		)
	};
}

#[frame_support::pallet]
pub mod pallet {
	use super::*;
	use crate::types::*;
	use frame_election_provider_support::ElectionProvider;
	use frame_support::pallet_prelude::*;
	use frame_system::{pallet_prelude::*, RawOrigin};
	use pallet_staking::Pallet as Staking;
	use sp_runtime::{
		traits::{Saturating, Zero},
		DispatchResult,
	};
	use sp_staking::{EraIndex, StakersStatus, StakersStatusInterface};
	use sp_std::{prelude::*, vec::Vec};
	pub use weights::WeightInfo;

	#[derive(scale_info::TypeInfo, codec::Encode, codec::Decode, codec::MaxEncodedLen)]
	#[codec(mel_bound(T: Config))]
	#[scale_info(skip_type_params(T))]
	pub struct MaxChecking<T: Config>(sp_std::marker::PhantomData<T>);
	impl<T: Config> frame_support::traits::Get<u32> for MaxChecking<T> {
		fn get() -> u32 {
			<T as pallet_staking::Config>::BondingDuration::get() + 1
		}
	}

	#[pallet::pallet]
	pub struct Pallet<T>(_);

	#[pallet::config]
	pub trait Config: frame_system::Config + pallet_staking::Config {
		/// The overarching event type.
		type RuntimeEvent: From<Event<Self>>
			+ IsType<<Self as frame_system::Config>::RuntimeEvent>
			+ TryInto<Event<Self>>;

		/// The amount of balance slashed per each era that was wastefully checked.
		///
		/// A reasonable value could be `runtime_weight_to_fee(weight_per_era_check)`.
		type SlashPerEra: Get<BalanceOf<Self>>;

		/// The origin that can control this pallet.
		type ControlOrigin: frame_support::traits::EnsureOrigin<Self::RuntimeOrigin>;

		/// The weight information of this pallet.
		type WeightInfo: WeightInfo;

		/// Information of the current stakers list status.
		type StakersStatusInterface: StakersStatusInterface;
	}

	/// The current "head of the queue" being unstaked.
	#[pallet::storage]
	pub type Head<T: Config> =
		StorageValue<_, UnstakeRequest<T::AccountId, MaxChecking<T>>, OptionQuery>;

	/// The map of all accounts wishing to be unstaked.
	///
	/// Keeps track of `AccountId` wishing to unstake.
	#[pallet::storage]
	pub type Queue<T: Config> = CountedStorageMap<_, Twox64Concat, T::AccountId, ()>;

	/// Number of eras to check per block.
	///
	/// If set to 0, this pallet does absolutely nothing.
	///
	/// Based on the amount of weight available at `on_idle`, up to this many eras of a single
	/// nominator might be checked.
	#[pallet::storage]
	pub type ErasToCheckPerBlock<T: Config> = StorageValue<_, u32, ValueQuery>;

	/// A map of all new idle staker accounts.
	#[pallet::storage]
	pub type IdleNewStakers<T: Config> = CountedStorageMap<_, Twox64Concat, T::AccountId, ()>;

	/// The events of this pallet.
	#[pallet::event]
	#[pallet::generate_deposit(pub(super) fn deposit_event)]
	pub enum Event<T: Config> {
		/// A staker was unstaked.
<<<<<<< HEAD
		Unstaked { stash: T::AccountId, maybe_pool_id: Option<PoolId>, result: DispatchResult },
		/// A idle new staker was unstaked.
		IdleNewStakerUnstaked { stash: T::AccountId, result: DispatchResult },
=======
		Unstaked { stash: T::AccountId, result: DispatchResult },
>>>>>>> f360c870
		/// A staker was slashed for requesting fast-unstake whilst being exposed.
		Slashed { stash: T::AccountId, amount: BalanceOf<T> },
		/// A staker was partially checked for the given eras, but the process did not finish.
		Checking { stash: T::AccountId, eras: Vec<EraIndex> },
		/// Some internal error happened while migrating stash. They are removed as head as a
		/// consequence.
		Errored { stash: T::AccountId },
		/// An internal error happened. Operations will be paused now.
		InternalError,
	}

	#[pallet::error]
	#[cfg_attr(test, derive(PartialEq))]
	pub enum Error<T> {
		/// The provided Controller account was not found.
		///
		/// This means that the given account is not bonded.
		NotController,
		/// The bonded account has already been queued.
		AlreadyQueued,
		/// The bonded account has active unlocking chunks.
		NotFullyBonded,
		/// The provided un-staker is not in the `Queue`.
		NotQueued,
		/// The provided un-staker is already in Head, and cannot deregister.
		AlreadyHead,
		/// The provided un-staker is not an idle new staker.
		NotIdleNewStaker,
	}

	#[pallet::hooks]
	impl<T: Config> Hooks<T::BlockNumber> for Pallet<T> {
		fn on_idle(_: T::BlockNumber, remaining_weight: Weight) -> Weight {
			if remaining_weight.any_lt(T::DbWeight::get().reads(2)) {
				return Weight::from_ref_time(0)
			}

			Self::do_on_idle(remaining_weight)
		}
	}

	#[pallet::call]
	impl<T: Config> Pallet<T> {
		/// Register oneself for fast-unstake.
		///
		/// The dispatch origin of this call must be signed by the controller account, similar to
		/// `staking::unbond`.
		///
		/// The stash associated with the origin must have no ongoing unlocking chunks. If
		/// successful, this will fully unbond and chill the stash. Then, it will enqueue the stash
		/// to be checked in further blocks.
		///
		/// If by the time this is called, the stash is actually eligible for fast-unstake, then
		/// they are guaranteed to remain eligible, because the call will chill them as well.
		///
		/// If the check works, the entire staking data is removed, i.e. the stash is fully
		/// unstaked.
		///
		/// If the check fails, the stash remains chilled and waiting for being unbonded as in with
		/// the normal staking system, but they lose part of their unbonding chunks due to consuming
		/// the chain's resources.
		#[pallet::weight(<T as Config>::WeightInfo::register_fast_unstake())]
		pub fn register_fast_unstake(origin: OriginFor<T>) -> DispatchResult {
			let ctrl = ensure_signed(origin)?;

			let ledger =
				pallet_staking::Ledger::<T>::get(&ctrl).ok_or(Error::<T>::NotController)?;
			ensure!(!Queue::<T>::contains_key(&ledger.stash), Error::<T>::AlreadyQueued);
			ensure!(
				Head::<T>::get().map_or(true, |UnstakeRequest { stash, .. }| stash != ledger.stash),
				Error::<T>::AlreadyHead
			);
			// second part of the && is defensive.
			ensure!(
				ledger.active == ledger.total && ledger.unlocking.is_empty(),
				Error::<T>::NotFullyBonded
			);

			// chill and fully unstake.
			Staking::<T>::chill(RawOrigin::Signed(ctrl.clone()).into())?;
			Staking::<T>::unbond(RawOrigin::Signed(ctrl).into(), ledger.total)?;

			// enqueue them.
			Queue::<T>::insert(ledger.stash, ());
			Ok(())
		}

		/// Deregister oneself from the fast-unstake.
		///
		/// This is useful if one is registered, they are still waiting, and they change their mind.
		///
		/// Note that the associated stash is still fully unbonded and chilled as a consequence of
		/// calling `register_fast_unstake`. This should probably be followed by a call to
		/// `Staking::rebond`.
		#[pallet::weight(<T as Config>::WeightInfo::deregister())]
		pub fn deregister(origin: OriginFor<T>) -> DispatchResult {
			let ctrl = ensure_signed(origin)?;
			let stash = pallet_staking::Ledger::<T>::get(&ctrl)
				.map(|l| l.stash)
				.ok_or(Error::<T>::NotController)?;
			ensure!(Queue::<T>::contains_key(&stash), Error::<T>::NotQueued);
			ensure!(
				Head::<T>::get().map_or(true, |UnstakeRequest { stash, .. }| stash != stash),
				Error::<T>::AlreadyHead
			);
			Queue::<T>::remove(stash);
			Ok(())
		}

		/// Request an immediate unstake.
		/// This will only be satisfied iff:
		///
		/// 1. The sender called `nominate() or `validate()` during an `Idle` stakers list.
		/// 2. The sender calls `immediate_unstake` in the same era and the stakers list
		/// remains `Idle`.
		///
		/// In the context of election multi phase, the stakers list will be idle in the Phase::Off
		/// period. If `nominate()` or `validate()` was called during this phase, and the phase is
		/// *still* Idle, then immediate unstake will be successful.
		#[pallet::weight(0)]
		pub fn immediate_unstake(origin: OriginFor<T>) -> DispatchResult {
			let ctrl = ensure_signed(origin)?;
			let stash = pallet_staking::Ledger::<T>::get(&ctrl)
				.map(|l| l.stash)
				.ok_or(Error::<T>::NotController)?;

			/// Very important: the new unstaker must still be idle from when they first registered
			/// as a nominator or validator.
			ensure!(IdleNewStakers::<T>::contains_key(&ctrl), Error::<T>::NotIdleNewStaker);
			ensure!(T::StakersStatusInterface::status(), StakerListStatus::Idle);

			IdleNewStakers::<T>::remove(&ctrl);

			let num_slashing_spans = Staking::<T>::slashing_spans(&stash).iter().count() as u32;

			let result = pallet_staking::Pallet::<T>::force_unstake(
				RawOrigin::Root.into(),
				stash.clone(),
				num_slashing_spans,
			);

			Self::deposit_event(Event::<T>::IdleNewStakerUnstaked { stash, result });
			Ok(())
		}

		/// Control the operation of this pallet.
		///
		/// Dispatch origin must be signed by the [`Config::ControlOrigin`].
		#[pallet::weight(<T as Config>::WeightInfo::control())]
		pub fn control(origin: OriginFor<T>, unchecked_eras_to_check: EraIndex) -> DispatchResult {
			let _ = T::ControlOrigin::ensure_origin(origin)?;
			ErasToCheckPerBlock::<T>::put(unchecked_eras_to_check);
			Ok(())
		}
	}

	impl<T: Config> Pallet<T> {
		/// process up to `remaining_weight`.
		///
		/// Returns the actual weight consumed.
		///
		/// Written for readability in mind, not efficiency. For example:
		///
		/// 1. We assume this is only ever called once per `on_idle`. This is because we know that
		/// in all use cases, even a single nominator cannot be unbonded in a single call. Multiple
		/// calls to this function are thus not needed.
		///
		/// 2. We will only mark a staker as unstaked if at the beginning of a check cycle, they are
		/// found out to have no eras to check. At the end of a check cycle, even if they are fully
		/// checked, we don't finish the process.
		pub(crate) fn do_on_idle(remaining_weight: Weight) -> Weight {
			let mut eras_to_check_per_block = ErasToCheckPerBlock::<T>::get();
			if eras_to_check_per_block.is_zero() {
				return T::DbWeight::get().reads(1)
			}

			// NOTE: here we're assuming that the number of validators has only ever increased,
			// meaning that the number of exposures to check is either this per era, or less.
			let validator_count = pallet_staking::ValidatorCount::<T>::get();

			// determine the number of eras to check. This is based on both `ErasToCheckPerBlock`
			// and `remaining_weight` passed on to us from the runtime executive.
			let max_weight = |v, u| {
				<T as Config>::WeightInfo::on_idle_check(v * u)
					.max(<T as Config>::WeightInfo::on_idle_unstake())
			};
			while max_weight(validator_count, eras_to_check_per_block).any_gt(remaining_weight) {
				eras_to_check_per_block.saturating_dec();
				if eras_to_check_per_block.is_zero() {
					log!(debug, "early existing because eras_to_check_per_block is zero");
					return T::DbWeight::get().reads(2)
				}
			}

			if <T as pallet_staking::Config>::ElectionProvider::ongoing() {
				// NOTE: we assume `ongoing` does not consume any weight.
				// there is an ongoing election -- we better not do anything. Imagine someone is not
				// exposed anywhere in the last era, and the snapshot for the election is already
				// taken. In this time period, we don't want to accidentally unstake them.
				return T::DbWeight::get().reads(2)
			}

			let UnstakeRequest { stash, mut checked } = match Head::<T>::take().or_else(|| {
				// NOTE: there is no order guarantees in `Queue`.
				Queue::<T>::drain()
					.map(|(stash, _)| UnstakeRequest { stash, checked: Default::default() })
					.next()
			}) {
				None => {
					// There's no `Head` and nothing in the `Queue`, nothing to do here.
					return T::DbWeight::get().reads(4)
				},
				Some(head) => head,
			};

			log!(
				debug,
				"checking {:?}, eras_to_check_per_block = {:?}, remaining_weight = {:?}",
				stash,
				eras_to_check_per_block,
				remaining_weight
			);

			// the range that we're allowed to check in this round.
			let current_era = pallet_staking::CurrentEra::<T>::get().unwrap_or_default();
			let bonding_duration = <T as pallet_staking::Config>::BondingDuration::get();
			// prune all the old eras that we don't care about. This will help us keep the bound
			// of `checked`.
			checked.retain(|e| *e >= current_era.saturating_sub(bonding_duration));
			let unchecked_eras_to_check = {
				// get the last available `bonding_duration` eras up to current era in reverse
				// order.
				let total_check_range = (current_era.saturating_sub(bonding_duration)..=
					current_era)
					.rev()
					.collect::<Vec<_>>();
				debug_assert!(
					total_check_range.len() <= (bonding_duration + 1) as usize,
					"{:?}",
					total_check_range
				);

				// remove eras that have already been checked, take a maximum of
				// eras_to_check_per_block.
				total_check_range
					.into_iter()
					.filter(|e| !checked.contains(e))
					.take(eras_to_check_per_block as usize)
					.collect::<Vec<_>>()
			};

			log!(
				debug,
				"{} eras to check: {:?}",
				unchecked_eras_to_check.len(),
				unchecked_eras_to_check
			);

			if unchecked_eras_to_check.is_empty() {
				// `stash` is not exposed in any era now -- we can let go of them now.
				let num_slashing_spans = Staking::<T>::slashing_spans(&stash).iter().count() as u32;

				let result = pallet_staking::Pallet::<T>::force_unstake(
					RawOrigin::Root.into(),
					stash.clone(),
					num_slashing_spans,
				);

				log!(info, "unstaked {:?}, outcome: {:?}", stash, result);

				Self::deposit_event(Event::<T>::Unstaked { stash, result });
				<T as Config>::WeightInfo::on_idle_unstake()
			} else {
				// eras remaining to be checked.
				let mut eras_checked = 0u32;
				let is_exposed = unchecked_eras_to_check.iter().any(|e| {
					eras_checked.saturating_inc();
					Self::is_exposed_in_era(&stash, e)
				});

				log!(
					debug,
					"checked {:?} eras, exposed? {}, (v: {:?}, u: {:?})",
					eras_checked,
					is_exposed,
					validator_count,
					unchecked_eras_to_check.len()
				);

				// NOTE: you can be extremely unlucky and get slashed here: You are not exposed in
				// the last 28 eras, have registered yourself to be unstaked, midway being checked,
				// you are exposed.
				if is_exposed {
					let amount = T::SlashPerEra::get()
						.saturating_mul(eras_checked.saturating_add(checked.len() as u32).into());
					pallet_staking::slashing::do_slash::<T>(
						&stash,
						amount,
						&mut Default::default(),
						&mut Default::default(),
						current_era,
					);
					log!(info, "slashed {:?} by {:?}", stash, amount);
					Self::deposit_event(Event::<T>::Slashed { stash, amount });
				} else {
					// Not exposed in these eras.
					match checked.try_extend(unchecked_eras_to_check.clone().into_iter()) {
						Ok(_) => {
							Head::<T>::put(UnstakeRequest { stash: stash.clone(), checked });
							Self::deposit_event(Event::<T>::Checking {
								stash,
								eras: unchecked_eras_to_check,
							});
						},
						Err(_) => {
							// don't put the head back in -- there is an internal error in the
							// pallet.
							frame_support::defensive!("`checked is pruned via retain above`");
							ErasToCheckPerBlock::<T>::put(0);
							Self::deposit_event(Event::<T>::InternalError);
						},
					}
				}

				<T as Config>::WeightInfo::on_idle_check(validator_count * eras_checked)
			}
		}

		/// Checks whether an account `staker` has been exposed in an era.
		fn is_exposed_in_era(staker: &T::AccountId, era: &EraIndex) -> bool {
			pallet_staking::ErasStakers::<T>::iter_prefix(era).any(|(validator, exposures)| {
				validator == *staker || exposures.others.iter().any(|i| i.who == *staker)
			})
		}
	}
}

impl<T: Config> OnStakersUpdate<T::AccountId> for Pallet<T> {
	fn on_new_staker(who: T::AccountId) {
		// add to idle new stakers if the stakers list is idle
		if (T::StakersStatusInterface::status() == StakersStatus::Idle) {
			// insert the new voter into `IdleNewStakers` if they are not already present.
			match IdleNewStakers::<T>::try_get(&who) {
				Err(_) => IdleNewStakers::<T>::insert(who, ()),
				_ => return,
			}
		}
	}

	fn on_finish_idle() {
		// remove all new voters. They are now in use in other phases of generating a voter list.
		IdleNewStakers::<T>::clear(u32::max_value(), None);
	}
}<|MERGE_RESOLUTION|>--- conflicted
+++ resolved
@@ -157,13 +157,9 @@
 	#[pallet::generate_deposit(pub(super) fn deposit_event)]
 	pub enum Event<T: Config> {
 		/// A staker was unstaked.
-<<<<<<< HEAD
-		Unstaked { stash: T::AccountId, maybe_pool_id: Option<PoolId>, result: DispatchResult },
+		Unstaked { stash: T::AccountId, result: DispatchResult },
 		/// A idle new staker was unstaked.
 		IdleNewStakerUnstaked { stash: T::AccountId, result: DispatchResult },
-=======
-		Unstaked { stash: T::AccountId, result: DispatchResult },
->>>>>>> f360c870
 		/// A staker was slashed for requesting fast-unstake whilst being exposed.
 		Slashed { stash: T::AccountId, amount: BalanceOf<T> },
 		/// A staker was partially checked for the given eras, but the process did not finish.
