--- conflicted
+++ resolved
@@ -116,10 +116,6 @@
 		Ok(())
 	}
 
-<<<<<<< HEAD
-=======
-	#[cfg(feature = "runtime-benchmarks")]
->>>>>>> 71d749c7
 	fn nominations(_: &Self::AccountId) -> Option<Vec<Self::AccountId>> {
 		Nominations::get()
 	}
@@ -128,13 +124,7 @@
 		unimplemented!("method currently not used in testing")
 	}
 
-<<<<<<< HEAD
-	fn stake(
-		who: &Self::AccountId,
-	) -> Result<Stake<Self::AccountId, Self::Balance>, DispatchError> {
-=======
 	fn stake(who: &Self::AccountId) -> Result<Stake<Balance>, DispatchError> {
->>>>>>> 71d749c7
 		match (
 			UnbondingBalanceMap::get().get(who).copied(),
 			BondedBalanceMap::get().get(who).copied(),
