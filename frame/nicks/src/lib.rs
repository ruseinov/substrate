--- conflicted
+++ resolved
@@ -290,12 +290,7 @@
 		type OnReapAccount = Balances;
 	}
 	parameter_types! {
-<<<<<<< HEAD
-		pub const ExistentialDeposit: u64 = 0;
-=======
 		pub const ExistentialDeposit: u64 = 1;
-		pub const CreationFee: u64 = 0;
->>>>>>> 2723b9cc
 	}
 	impl pallet_balances::Trait for Test {
 		type Balance = u64;
