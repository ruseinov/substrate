// This file is part of Substrate.

// Copyright (C) 2017-2022 Parity Technologies (UK) Ltd.
// SPDX-License-Identifier: Apache-2.0

// Licensed under the Apache License, Version 2.0 (the "License");
// you may not use this file except in compliance with the License.
// You may obtain a copy of the License at
//
// 	http://www.apache.org/licenses/LICENSE-2.0
//
// Unless required by applicable law or agreed to in writing, software
// distributed under the License is distributed on an "AS IS" BASIS,
// WITHOUT WARRANTIES OR CONDITIONS OF ANY KIND, either express or implied.
// See the License for the specific language governing permissions and
// limitations under the License.

//! # Unique (Items) Module
//!
//! A simple, secure module for dealing with non-fungible items.
//!
//! ## Related Modules
//!
//! * [`System`](../frame_system/index.html)
//! * [`Support`](../frame_support/index.html)

#![recursion_limit = "256"]
// Ensure we're `no_std` when compiling for Wasm.
#![cfg_attr(not(feature = "std"), no_std)]

#[cfg(feature = "runtime-benchmarks")]
mod benchmarking;
#[cfg(test)]
pub mod mock;
#[cfg(test)]
mod tests;

mod common_functions;
mod features;
mod impl_nonfungibles;
mod types;

pub mod macros;
pub mod weights;

use codec::{Decode, Encode};
use frame_support::traits::{
	tokens::{AttributeNamespace, Locker},
	BalanceStatus::Reserved,
	Currency, EnsureOriginWithArg, ReservableCurrency,
};
use frame_system::Config as SystemConfig;
use sp_runtime::{
	traits::{Saturating, StaticLookup, Zero},
	ArithmeticError, RuntimeDebug,
};
use sp_std::prelude::*;

pub use pallet::*;
pub use types::*;
pub use weights::WeightInfo;

type AccountIdLookupOf<T> = <<T as SystemConfig>::Lookup as StaticLookup>::Source;

#[frame_support::pallet]
pub mod pallet {
	use super::*;
	use frame_support::{pallet_prelude::*, traits::ExistenceRequirement, PalletId};
	use frame_system::pallet_prelude::*;

	#[pallet::pallet]
	#[pallet::generate_store(pub(super) trait Store)]
	pub struct Pallet<T, I = ()>(_);

	#[cfg(feature = "runtime-benchmarks")]
	pub trait BenchmarkHelper<CollectionId, ItemId> {
		fn collection(i: u16) -> CollectionId;
		fn item(i: u16) -> ItemId;
	}
	#[cfg(feature = "runtime-benchmarks")]
	impl<CollectionId: From<u16>, ItemId: From<u16>> BenchmarkHelper<CollectionId, ItemId> for () {
		fn collection(i: u16) -> CollectionId {
			i.into()
		}
		fn item(i: u16) -> ItemId {
			i.into()
		}
	}

	#[pallet::config]
	/// The module configuration trait.
	pub trait Config<I: 'static = ()>: frame_system::Config {
		/// The overarching event type.
		type RuntimeEvent: From<Event<Self, I>>
			+ IsType<<Self as frame_system::Config>::RuntimeEvent>;

		/// Identifier for the collection of item.
		type CollectionId: Member + Parameter + MaxEncodedLen + Copy + Incrementable;

		/// The type used to identify a unique item within a collection.
		type ItemId: Member + Parameter + MaxEncodedLen + Copy;

		/// The currency mechanism, used for paying for reserves.
		type Currency: ReservableCurrency<Self::AccountId>;

		/// The origin which may forcibly create or destroy an item or otherwise alter privileged
		/// attributes.
		type ForceOrigin: EnsureOrigin<Self::RuntimeOrigin>;

		/// Standard collection creation is only allowed if the origin attempting it and the
		/// collection are in this set.
		type CreateOrigin: EnsureOriginWithArg<
			Self::RuntimeOrigin,
			Self::CollectionId,
			Success = Self::AccountId,
		>;

		/// Locker trait to enable Locking mechanism downstream.
		type Locker: Locker<Self::CollectionId, Self::ItemId>;

		/// The basic amount of funds that must be reserved for collection.
		#[pallet::constant]
		type CollectionDeposit: Get<DepositBalanceOf<Self, I>>;

		/// The basic amount of funds that must be reserved for an item.
		#[pallet::constant]
		type ItemDeposit: Get<DepositBalanceOf<Self, I>>;

		/// The basic amount of funds that must be reserved when adding metadata to your item.
		#[pallet::constant]
		type MetadataDepositBase: Get<DepositBalanceOf<Self, I>>;

		/// The basic amount of funds that must be reserved when adding an attribute to an item.
		#[pallet::constant]
		type AttributeDepositBase: Get<DepositBalanceOf<Self, I>>;

		/// The additional funds that must be reserved for the number of bytes store in metadata,
		/// either "normal" metadata or attribute metadata.
		#[pallet::constant]
		type DepositPerByte: Get<DepositBalanceOf<Self, I>>;

		/// The maximum length of data stored on-chain.
		#[pallet::constant]
		type StringLimit: Get<u32>;

		/// The maximum length of an attribute key.
		#[pallet::constant]
		type KeyLimit: Get<u32>;

		/// The maximum length of an attribute value.
		#[pallet::constant]
		type ValueLimit: Get<u32>;

		/// The maximum approvals an item could have.
		#[pallet::constant]
		type ApprovalsLimit: Get<u32>;

		/// The maximum attributes approvals an item could have.
		#[pallet::constant]
		type ItemAttributesApprovalsLimit: Get<u32>;

		/// The max number of tips a user could send.
		#[pallet::constant]
		type MaxTips: Get<u32>;

		/// The max duration in blocks for deadlines.
		#[pallet::constant]
		type MaxDeadlineDuration: Get<<Self as SystemConfig>::BlockNumber>;

		/// Disables some of pallet's features.
		#[pallet::constant]
		type Features: Get<PalletFeatures>;

		/// The pallet's id.
		#[pallet::constant]
		type PalletId: Get<PalletId>;

		#[cfg(feature = "runtime-benchmarks")]
		/// A set of helper functions for benchmarking.
		type Helper: BenchmarkHelper<Self::CollectionId, Self::ItemId>;

		/// Weight information for extrinsics in this pallet.
		type WeightInfo: WeightInfo;
	}

	/// Details of a collection.
	#[pallet::storage]
	pub(super) type Collection<T: Config<I>, I: 'static = ()> = StorageMap<
		_,
		Blake2_128Concat,
		T::CollectionId,
		CollectionDetails<T::AccountId, DepositBalanceOf<T, I>>,
	>;

	/// The collection, if any, of which an account is willing to take ownership.
	#[pallet::storage]
	pub(super) type OwnershipAcceptance<T: Config<I>, I: 'static = ()> =
		StorageMap<_, Blake2_128Concat, T::AccountId, T::CollectionId>;

	/// The items held by any given account; set out this way so that items owned by a single
	/// account can be enumerated.
	#[pallet::storage]
	pub(super) type Account<T: Config<I>, I: 'static = ()> = StorageNMap<
		_,
		(
			NMapKey<Blake2_128Concat, T::AccountId>, // owner
			NMapKey<Blake2_128Concat, T::CollectionId>,
			NMapKey<Blake2_128Concat, T::ItemId>,
		),
		(),
		OptionQuery,
	>;

	/// The collections owned by any given account; set out this way so that collections owned by
	/// a single account can be enumerated.
	#[pallet::storage]
	pub(super) type CollectionAccount<T: Config<I>, I: 'static = ()> = StorageDoubleMap<
		_,
		Blake2_128Concat,
		T::AccountId,
		Blake2_128Concat,
		T::CollectionId,
		(),
		OptionQuery,
	>;

	/// The items in existence and their ownership details.
	#[pallet::storage]
	/// Stores collection roles as per account.
	pub(super) type CollectionRoleOf<T: Config<I>, I: 'static = ()> = StorageDoubleMap<
		_,
		Blake2_128Concat,
		T::CollectionId,
		Blake2_128Concat,
		T::AccountId,
		CollectionRoles,
		OptionQuery,
	>;

	/// The items in existence and their ownership details.
	#[pallet::storage]
	pub(super) type Item<T: Config<I>, I: 'static = ()> = StorageDoubleMap<
		_,
		Blake2_128Concat,
		T::CollectionId,
		Blake2_128Concat,
		T::ItemId,
		ItemDetails<T::AccountId, ItemDepositOf<T, I>, ApprovalsOf<T, I>>,
		OptionQuery,
	>;

	/// Metadata of a collection.
	#[pallet::storage]
	pub(super) type CollectionMetadataOf<T: Config<I>, I: 'static = ()> = StorageMap<
		_,
		Blake2_128Concat,
		T::CollectionId,
		CollectionMetadata<DepositBalanceOf<T, I>, T::StringLimit>,
		OptionQuery,
	>;

	/// Metadata of an item.
	#[pallet::storage]
	pub(super) type ItemMetadataOf<T: Config<I>, I: 'static = ()> = StorageDoubleMap<
		_,
		Blake2_128Concat,
		T::CollectionId,
		Blake2_128Concat,
		T::ItemId,
		ItemMetadata<DepositBalanceOf<T, I>, T::StringLimit>,
		OptionQuery,
	>;

	/// Attributes of a collection.
	#[pallet::storage]
	pub(super) type Attribute<T: Config<I>, I: 'static = ()> = StorageNMap<
		_,
		(
			NMapKey<Blake2_128Concat, T::CollectionId>,
			NMapKey<Blake2_128Concat, Option<T::ItemId>>,
			NMapKey<Blake2_128Concat, AttributeNamespace<T::AccountId>>,
			NMapKey<Blake2_128Concat, BoundedVec<u8, T::KeyLimit>>,
		),
		(BoundedVec<u8, T::ValueLimit>, AttributeDepositOf<T, I>),
		OptionQuery,
	>;

	/// A price of an item.
	#[pallet::storage]
	pub(super) type ItemPriceOf<T: Config<I>, I: 'static = ()> = StorageDoubleMap<
		_,
		Blake2_128Concat,
		T::CollectionId,
		Blake2_128Concat,
		T::ItemId,
		(ItemPrice<T, I>, Option<T::AccountId>),
		OptionQuery,
	>;

	/// Item attribute approvals.
	#[pallet::storage]
	pub(super) type ItemAttributesApprovalsOf<T: Config<I>, I: 'static = ()> = StorageDoubleMap<
		_,
		Blake2_128Concat,
		T::CollectionId,
		Blake2_128Concat,
		T::ItemId,
		ItemAttributesApprovals<T, I>,
		ValueQuery,
	>;

	/// Stores the `CollectionId` that is going to be used for the next collection.
	/// This gets incremented whenever a new collection is created.
	#[pallet::storage]
	pub(super) type NextCollectionId<T: Config<I>, I: 'static = ()> =
		StorageValue<_, T::CollectionId, OptionQuery>;

	/// Handles all the pending swaps.
	#[pallet::storage]
	pub(super) type PendingSwapOf<T: Config<I>, I: 'static = ()> = StorageDoubleMap<
		_,
		Blake2_128Concat,
		T::CollectionId,
		Blake2_128Concat,
		T::ItemId,
		PendingSwap<
			T::CollectionId,
			T::ItemId,
			PriceWithDirection<ItemPrice<T, I>>,
			<T as SystemConfig>::BlockNumber,
		>,
		OptionQuery,
	>;

	/// Config of a collection.
	#[pallet::storage]
	pub(super) type CollectionConfigOf<T: Config<I>, I: 'static = ()> =
		StorageMap<_, Blake2_128Concat, T::CollectionId, CollectionConfigFor<T, I>, OptionQuery>;

	/// Config of an item.
	#[pallet::storage]
	pub(super) type ItemConfigOf<T: Config<I>, I: 'static = ()> = StorageDoubleMap<
		_,
		Blake2_128Concat,
		T::CollectionId,
		Blake2_128Concat,
		T::ItemId,
		ItemConfig,
		OptionQuery,
	>;

	#[pallet::event]
	#[pallet::generate_deposit(pub(super) fn deposit_event)]
	pub enum Event<T: Config<I>, I: 'static = ()> {
		/// A `collection` was created.
		Created { collection: T::CollectionId, creator: T::AccountId, owner: T::AccountId },
		/// A `collection` was force-created.
		ForceCreated { collection: T::CollectionId, owner: T::AccountId },
		/// A `collection` was destroyed.
		Destroyed { collection: T::CollectionId },
		/// An `item` was issued.
		Issued { collection: T::CollectionId, item: T::ItemId, owner: T::AccountId },
		/// An `item` was transferred.
		Transferred {
			collection: T::CollectionId,
			item: T::ItemId,
			from: T::AccountId,
			to: T::AccountId,
		},
		/// An `item` was destroyed.
		Burned { collection: T::CollectionId, item: T::ItemId, owner: T::AccountId },
		/// An `item` became non-transferable.
		ItemTransferLocked { collection: T::CollectionId, item: T::ItemId },
		/// An `item` became transferable.
		ItemTransferUnlocked { collection: T::CollectionId, item: T::ItemId },
		/// `item` metadata or attributes were locked.
		ItemPropertiesLocked {
			collection: T::CollectionId,
			item: T::ItemId,
			lock_metadata: bool,
			lock_attributes: bool,
		},
		/// Some `collection` was locked.
		CollectionLocked { collection: T::CollectionId },
		/// The owner changed.
		OwnerChanged { collection: T::CollectionId, new_owner: T::AccountId },
		/// The management team changed.
		TeamChanged {
			collection: T::CollectionId,
			issuer: T::AccountId,
			admin: T::AccountId,
			freezer: T::AccountId,
		},
		/// An `item` of a `collection` has been approved by the `owner` for transfer by
		/// a `delegate`.
		ApprovedTransfer {
			collection: T::CollectionId,
			item: T::ItemId,
			owner: T::AccountId,
			delegate: T::AccountId,
			deadline: Option<<T as SystemConfig>::BlockNumber>,
		},
		/// An approval for a `delegate` account to transfer the `item` of an item
		/// `collection` was cancelled by its `owner`.
		ApprovalCancelled {
			collection: T::CollectionId,
			item: T::ItemId,
			owner: T::AccountId,
			delegate: T::AccountId,
		},
		/// All approvals of an item got cancelled.
		AllApprovalsCancelled { collection: T::CollectionId, item: T::ItemId, owner: T::AccountId },
		/// A `collection` has had its config changed by the `Force` origin.
		CollectionConfigChanged { collection: T::CollectionId },
		/// New metadata has been set for a `collection`.
		CollectionMetadataSet { collection: T::CollectionId, data: BoundedVec<u8, T::StringLimit> },
		/// Metadata has been cleared for a `collection`.
		CollectionMetadataCleared { collection: T::CollectionId },
		/// New metadata has been set for an item.
		MetadataSet {
			collection: T::CollectionId,
			item: T::ItemId,
			data: BoundedVec<u8, T::StringLimit>,
		},
		/// Metadata has been cleared for an item.
		MetadataCleared { collection: T::CollectionId, item: T::ItemId },
		/// Metadata has been cleared for an item.
		Redeposited { collection: T::CollectionId, successful_items: Vec<T::ItemId> },
		/// New attribute metadata has been set for a `collection` or `item`.
		AttributeSet {
			collection: T::CollectionId,
			maybe_item: Option<T::ItemId>,
			key: BoundedVec<u8, T::KeyLimit>,
			value: BoundedVec<u8, T::ValueLimit>,
			namespace: AttributeNamespace<T::AccountId>,
		},
		/// Attribute metadata has been cleared for a `collection` or `item`.
		AttributeCleared {
			collection: T::CollectionId,
			maybe_item: Option<T::ItemId>,
			key: BoundedVec<u8, T::KeyLimit>,
			namespace: AttributeNamespace<T::AccountId>,
		},
		/// A new approval to modify item attributes was added.
		ItemAttributesApprovalAdded {
			collection: T::CollectionId,
			item: T::ItemId,
			delegate: T::AccountId,
		},
		/// A new approval to modify item attributes was removed.
		ItemAttributesApprovalRemoved {
			collection: T::CollectionId,
			item: T::ItemId,
			delegate: T::AccountId,
		},
		/// Ownership acceptance has changed for an account.
		OwnershipAcceptanceChanged { who: T::AccountId, maybe_collection: Option<T::CollectionId> },
		/// Max supply has been set for a collection.
		CollectionMaxSupplySet { collection: T::CollectionId, max_supply: u32 },
		/// Mint settings for a collection had changed.
		CollectionMintSettingsUpdated { collection: T::CollectionId },
		/// Event gets emmited when the `NextCollectionId` gets incremented.
		NextCollectionIdIncremented { next_id: T::CollectionId },
		/// The price was set for the instance.
		ItemPriceSet {
			collection: T::CollectionId,
			item: T::ItemId,
			price: ItemPrice<T, I>,
			whitelisted_buyer: Option<T::AccountId>,
		},
		/// The price for the instance was removed.
		ItemPriceRemoved { collection: T::CollectionId, item: T::ItemId },
		/// An item was bought.
		ItemBought {
			collection: T::CollectionId,
			item: T::ItemId,
			price: ItemPrice<T, I>,
			seller: T::AccountId,
			buyer: T::AccountId,
		},
		/// A tip was sent.
		TipSent {
			collection: T::CollectionId,
			item: T::ItemId,
			sender: T::AccountId,
			receiver: T::AccountId,
			amount: DepositBalanceOf<T, I>,
		},
		/// An `item` swap intent was created.
		SwapCreated {
			offered_collection: T::CollectionId,
			offered_item: T::ItemId,
			desired_collection: T::CollectionId,
			desired_item: Option<T::ItemId>,
			price: Option<PriceWithDirection<ItemPrice<T, I>>>,
			deadline: <T as SystemConfig>::BlockNumber,
		},
		/// The swap was cancelled.
		SwapCancelled {
			offered_collection: T::CollectionId,
			offered_item: T::ItemId,
			desired_collection: T::CollectionId,
			desired_item: Option<T::ItemId>,
			price: Option<PriceWithDirection<ItemPrice<T, I>>>,
			deadline: <T as SystemConfig>::BlockNumber,
		},
		/// The swap has been claimed.
		SwapClaimed {
			sent_collection: T::CollectionId,
			sent_item: T::ItemId,
			sent_item_owner: T::AccountId,
			received_collection: T::CollectionId,
			received_item: T::ItemId,
			received_item_owner: T::AccountId,
			price: Option<PriceWithDirection<ItemPrice<T, I>>>,
			deadline: <T as SystemConfig>::BlockNumber,
		},
	}

	#[pallet::error]
	pub enum Error<T, I = ()> {
		/// The signing account has no permission to do the operation.
		NoPermission,
		/// The given item ID is unknown.
		UnknownCollection,
		/// The item ID has already been used for an item.
		AlreadyExists,
		/// The approval had a deadline that expired, so the approval isn't valid anymore.
		ApprovalExpired,
		/// The owner turned out to be different to what was expected.
		WrongOwner,
		/// The witness data given does not match the current state of the chain.
		BadWitness,
		/// Collection ID is already taken.
		CollectionIdInUse,
		/// Items within that collection are non-transferable.
		ItemsNonTransferable,
		/// The provided account is not a delegate.
		NotDelegate,
		/// The delegate turned out to be different to what was expected.
		WrongDelegate,
		/// No approval exists that would allow the transfer.
		Unapproved,
		/// The named owner has not signed ownership acceptance of the collection.
		Unaccepted,
		/// The item is locked (non-transferable).
		ItemLocked,
		/// Item's attributes are locked.
		LockedItemAttributes,
		/// Collection's attributes are locked.
		LockedCollectionAttributes,
		/// Item's metadata is locked.
		LockedItemMetadata,
		/// Collection's metadata is locked.
		LockedCollectionMetadata,
		/// All items have been minted.
		MaxSupplyReached,
		/// The max supply is locked and can't be changed.
		MaxSupplyLocked,
		/// The provided max supply is less to the amount of items a collection already has.
		MaxSupplyTooSmall,
		/// The given item ID is unknown.
		UnknownItem,
		/// Swap doesn't exist.
		UnknownSwap,
		/// Item is not for sale.
		NotForSale,
		/// The provided bid is too low.
		BidTooLow,
		/// The item has reached its approval limit.
		ReachedApprovalLimit,
		/// The deadline has already expired.
		DeadlineExpired,
		/// The duration provided should be less or equal to MaxDeadlineDuration.
		WrongDuration,
		/// The method is disabled by system settings.
		MethodDisabled,
		/// The provided is setting can't be set.
		WrongSetting,
		/// Item's config already exists and should be equal to the provided one.
		InconsistentItemConfig,
		/// Config for a collection or an item can't be found.
		NoConfig,
		/// Some roles were not cleared.
		RolesNotCleared,
		/// Mint has not started yet.
		MintNotStarted,
		/// Mint has already ended.
		MintEnded,
		/// The provided Item was already used for claiming.
		AlreadyClaimed,
		/// The provided data is incorrect.
		IncorrectData,
	}

	#[pallet::call]
	impl<T: Config<I>, I: 'static> Pallet<T, I> {
		/// Issue a new collection of non-fungible items from a public origin.
		///
		/// This new collection has no items initially and its owner is the origin.
		///
		/// The origin must be Signed and the sender must have sufficient funds free.
		///
		/// `ItemDeposit` funds of sender are reserved.
		///
		/// Parameters:
		/// - `admin`: The admin of this collection. The admin is the initial address of each
		/// member of the collection's admin team.
		///
		/// Emits `Created` event when successful.
		///
		/// Weight: `O(1)`
		#[pallet::weight(T::WeightInfo::create())]
		pub fn create(
			origin: OriginFor<T>,
			admin: AccountIdLookupOf<T>,
			config: CollectionConfigFor<T, I>,
		) -> DispatchResult {
			let collection =
				NextCollectionId::<T, I>::get().unwrap_or(T::CollectionId::initial_value());

			let owner = T::CreateOrigin::ensure_origin(origin, &collection)?;
			let admin = T::Lookup::lookup(admin)?;

			// DepositRequired can be disabled by calling the force_create() only
			ensure!(
				!config.has_disabled_setting(CollectionSetting::DepositRequired),
				Error::<T, I>::WrongSetting
			);

			Self::do_create_collection(
				collection,
				owner.clone(),
				admin.clone(),
				config,
				T::CollectionDeposit::get(),
				Event::Created { collection, creator: owner, owner: admin },
			)
		}

		/// Issue a new collection of non-fungible items from a privileged origin.
		///
		/// This new collection has no items initially.
		///
		/// The origin must conform to `ForceOrigin`.
		///
		/// Unlike `create`, no funds are reserved.
		///
		/// - `owner`: The owner of this collection of items. The owner has full superuser
		///   permissions
		/// over this item, but may later change and configure the permissions using
		/// `transfer_ownership` and `set_team`.
		///
		/// Emits `ForceCreated` event when successful.
		///
		/// Weight: `O(1)`
		#[pallet::weight(T::WeightInfo::force_create())]
		pub fn force_create(
			origin: OriginFor<T>,
			owner: AccountIdLookupOf<T>,
			config: CollectionConfigFor<T, I>,
		) -> DispatchResult {
			T::ForceOrigin::ensure_origin(origin)?;
			let owner = T::Lookup::lookup(owner)?;

			let collection =
				NextCollectionId::<T, I>::get().unwrap_or(T::CollectionId::initial_value());

			Self::do_create_collection(
				collection,
				owner.clone(),
				owner.clone(),
				config,
				Zero::zero(),
				Event::ForceCreated { collection, owner },
			)
		}

		/// Destroy a collection of fungible items.
		///
		/// The origin must conform to `ForceOrigin` or must be `Signed` and the sender must be the
		/// owner of the `collection`.
		///
		/// - `collection`: The identifier of the collection to be destroyed.
		/// - `witness`: Information on the items minted in the collection. This must be
		/// correct.
		///
		/// Emits `Destroyed` event when successful.
		///
		/// Weight: `O(n + m)` where:
		/// - `n = witness.items`
		/// - `m = witness.item_metadatas`
		/// - `a = witness.attributes`
		#[pallet::weight(T::WeightInfo::destroy(
			witness.items,
 			witness.item_metadatas,
			witness.attributes,
 		))]
		pub fn destroy(
			origin: OriginFor<T>,
			collection: T::CollectionId,
			witness: DestroyWitness,
		) -> DispatchResultWithPostInfo {
			let maybe_check_owner = T::ForceOrigin::try_origin(origin)
				.map(|_| None)
				.or_else(|origin| ensure_signed(origin).map(Some).map_err(DispatchError::from))?;
			let details = Self::do_destroy_collection(collection, witness, maybe_check_owner)?;

			Ok(Some(T::WeightInfo::destroy(
				details.items,
				details.item_metadatas,
				details.attributes,
			))
			.into())
		}

		/// Mint an item of a particular collection.
		///
		/// The origin must be Signed and the sender must be the Issuer of the `collection`.
		///
		/// - `collection`: The collection of the item to be minted.
		/// - `item`: An identifier of the new item.
		/// - `witness_data`: When the mint type is `HolderOf(collection_id)`, then the owned
		///   item_id from that collection needs to be provided within the witness data object.
		///
		/// Emits `Issued` event when successful.
		///
		/// Weight: `O(1)`
		#[pallet::weight(T::WeightInfo::mint())]
		pub fn mint(
			origin: OriginFor<T>,
			collection: T::CollectionId,
			item: T::ItemId,
			witness_data: Option<MintWitness<T::ItemId>>,
		) -> DispatchResult {
			let caller = ensure_signed(origin)?;

			let collection_config = Self::get_collection_config(&collection)?;
			let item_settings = collection_config.mint_settings.default_item_settings;
			let item_config = ItemConfig { settings: item_settings };

			Self::do_mint(
				collection,
				item,
				caller.clone(),
				item_config,
				false,
				|collection_details, collection_config| {
					let mint_settings = collection_config.mint_settings;
					let now = frame_system::Pallet::<T>::block_number();

					if let Some(start_block) = mint_settings.start_block {
						ensure!(start_block <= now, Error::<T, I>::MintNotStarted);
					}
					if let Some(end_block) = mint_settings.end_block {
						ensure!(end_block >= now, Error::<T, I>::MintEnded);
					}

					match mint_settings.mint_type {
						MintType::Issuer => {
							ensure!(
								Self::has_role(&collection, &caller, CollectionRole::Issuer),
								Error::<T, I>::NoPermission
							)
						},
						MintType::HolderOf(collection_id) => {
<<<<<<< HEAD
							let correct_witness = match witness_data {
								Some(MintWitness { owner_of_item }) => {
									Account::<T, I>::contains_key((
										&caller,
										&collection_id,
										&owner_of_item,
									))
								},
								None => false,
							};
							ensure!(correct_witness, Error::<T, I>::BadWitness)
=======
							let MintWitness { owner_of_item } =
								witness_data.ok_or(Error::<T, I>::BadWitness)?;

							let has_item = Account::<T, I>::contains_key((
								&caller,
								&collection_id,
								&owner_of_item,
							));
							ensure!(has_item, Error::<T, I>::BadWitness);

							let attribute_key = Self::construct_attribute_key(
								PalletAttributes::<T::CollectionId>::UsedToClaim(collection)
									.encode(),
							)?;

							let key = (
								&collection_id,
								Some(owner_of_item),
								AttributeNamespace::Pallet(T::PalletId::get()),
								&attribute_key,
							);
							let already_claimed = Attribute::<T, I>::contains_key(key.clone());
							ensure!(!already_claimed, Error::<T, I>::AlreadyClaimed);

							let value = Self::construct_attribute_value(vec![0])?;
							Attribute::<T, I>::insert(
								key,
								(value, AttributeDeposit { account: None, amount: Zero::zero() }),
							);
>>>>>>> 992601b0
						},
						_ => {},
					}

					if let Some(price) = mint_settings.price {
						T::Currency::transfer(
							&caller,
							&collection_details.owner,
							price,
							ExistenceRequirement::KeepAlive,
						)?;
					}

					Ok(())
				},
			)
		}

		/// Mint an item of a particular collection from a privileged origin.
		///
		/// The origin must conform to `ForceOrigin` or must be `Signed` and the sender must be the
		/// Issuer of the `collection`.
		///
		/// - `collection`: The collection of the item to be minted.
		/// - `item`: An identifier of the new item.
		/// - `owner`: An owner of the minted item.
		/// - `item_config`: A config of the new item.
		///
		/// Emits `Issued` event when successful.
		///
		/// Weight: `O(1)`
		#[pallet::weight(T::WeightInfo::force_mint())]
		pub fn force_mint(
			origin: OriginFor<T>,
			collection: T::CollectionId,
			item: T::ItemId,
			owner: AccountIdLookupOf<T>,
			item_config: ItemConfig,
		) -> DispatchResult {
			let maybe_check_origin = T::ForceOrigin::try_origin(origin)
				.map(|_| None)
				.or_else(|origin| ensure_signed(origin).map(Some).map_err(DispatchError::from))?;
			let owner = T::Lookup::lookup(owner)?;

			if let Some(check_origin) = maybe_check_origin {
				ensure!(
					Self::has_role(&collection, &check_origin, CollectionRole::Issuer),
					Error::<T, I>::NoPermission
				);
			}
			Self::do_mint(collection, item, owner, item_config, true, |_, _| Ok(()))
		}

		/// Destroy a single item.
		///
		/// Origin must be Signed and the sender should be the Admin of the `collection`.
		///
		/// - `collection`: The collection of the item to be burned.
		/// - `item`: The item to be burned.
		/// - `check_owner`: If `Some` then the operation will fail with `WrongOwner` unless the
		///   item is owned by this value.
		///
		/// Emits `Burned` with the actual amount burned.
		///
		/// Weight: `O(1)`
		/// Modes: `check_owner.is_some()`.
		#[pallet::weight(T::WeightInfo::burn())]
		pub fn burn(
			origin: OriginFor<T>,
			collection: T::CollectionId,
			item: T::ItemId,
			check_owner: Option<AccountIdLookupOf<T>>,
		) -> DispatchResult {
			let origin = ensure_signed(origin)?;
			let check_owner = check_owner.map(T::Lookup::lookup).transpose()?;

			Self::do_burn(collection, item, |details| {
				let is_admin = Self::has_role(&collection, &origin, CollectionRole::Admin);
				let is_permitted = is_admin || details.owner == origin;
				ensure!(is_permitted, Error::<T, I>::NoPermission);
				ensure!(
					check_owner.map_or(true, |o| o == details.owner),
					Error::<T, I>::WrongOwner
				);
				Ok(())
			})
		}

		/// Move an item from the sender account to another.
		///
		/// Origin must be Signed and the signing account must be either:
		/// - the Admin of the `collection`;
		/// - the Owner of the `item`;
		/// - the approved delegate for the `item` (in this case, the approval is reset).
		///
		/// Arguments:
		/// - `collection`: The collection of the item to be transferred.
		/// - `item`: The item to be transferred.
		/// - `dest`: The account to receive ownership of the item.
		///
		/// Emits `Transferred`.
		///
		/// Weight: `O(1)`
		#[pallet::weight(T::WeightInfo::transfer())]
		pub fn transfer(
			origin: OriginFor<T>,
			collection: T::CollectionId,
			item: T::ItemId,
			dest: AccountIdLookupOf<T>,
		) -> DispatchResult {
			let origin = ensure_signed(origin)?;
			let dest = T::Lookup::lookup(dest)?;

			Self::do_transfer(collection, item, dest, |_, details| {
				let is_admin = Self::has_role(&collection, &origin, CollectionRole::Admin);
				if details.owner != origin && !is_admin {
					let deadline =
						details.approvals.get(&origin).ok_or(Error::<T, I>::NoPermission)?;
					if let Some(d) = deadline {
						let block_number = frame_system::Pallet::<T>::block_number();
						ensure!(block_number <= *d, Error::<T, I>::ApprovalExpired);
					}
				}
				Ok(())
			})
		}

		/// Re-evaluate the deposits on some items.
		///
		/// Origin must be Signed and the sender should be the Owner of the `collection`.
		///
		/// - `collection`: The collection of the items to be reevaluated.
		/// - `items`: The items of the collection whose deposits will be reevaluated.
		///
		/// NOTE: This exists as a best-effort function. Any items which are unknown or
		/// in the case that the owner account does not have reservable funds to pay for a
		/// deposit increase are ignored. Generally the owner isn't going to call this on items
		/// whose existing deposit is less than the refreshed deposit as it would only cost them,
		/// so it's of little consequence.
		///
		/// It will still return an error in the case that the collection is unknown of the signer
		/// is not permitted to call it.
		///
		/// Weight: `O(items.len())`
		#[pallet::weight(T::WeightInfo::redeposit(items.len() as u32))]
		pub fn redeposit(
			origin: OriginFor<T>,
			collection: T::CollectionId,
			items: Vec<T::ItemId>,
		) -> DispatchResult {
			let origin = ensure_signed(origin)?;

			let collection_details =
				Collection::<T, I>::get(&collection).ok_or(Error::<T, I>::UnknownCollection)?;
			ensure!(collection_details.owner == origin, Error::<T, I>::NoPermission);

			let config = Self::get_collection_config(&collection)?;
			let deposit = match config.is_setting_enabled(CollectionSetting::DepositRequired) {
				true => T::ItemDeposit::get(),
				false => Zero::zero(),
			};

			let mut successful = Vec::with_capacity(items.len());
			for item in items.into_iter() {
				let mut details = match Item::<T, I>::get(&collection, &item) {
					Some(x) => x,
					None => continue,
				};
				let old = details.deposit.amount;
				if old > deposit {
					T::Currency::unreserve(&details.deposit.account, old - deposit);
				} else if deposit > old {
					if T::Currency::reserve(&details.deposit.account, deposit - old).is_err() {
						// NOTE: No alterations made to collection_details in this iteration so far,
						// so this is OK to do.
						continue;
					}
				} else {
					continue;
				}
				details.deposit.amount = deposit;
				Item::<T, I>::insert(&collection, &item, &details);
				successful.push(item);
			}

			Self::deposit_event(Event::<T, I>::Redeposited {
				collection,
				successful_items: successful,
			});

			Ok(())
		}

		/// Disallow further unprivileged transfer of an item.
		///
		/// Origin must be Signed and the sender should be the Freezer of the `collection`.
		///
		/// - `collection`: The collection of the item to be changed.
		/// - `item`: The item to become non-transferable.
		///
		/// Emits `ItemTransferLocked`.
		///
		/// Weight: `O(1)`
		#[pallet::weight(T::WeightInfo::lock_item_transfer())]
		pub fn lock_item_transfer(
			origin: OriginFor<T>,
			collection: T::CollectionId,
			item: T::ItemId,
		) -> DispatchResult {
			let origin = ensure_signed(origin)?;
			Self::do_lock_item_transfer(origin, collection, item)
		}

		/// Re-allow unprivileged transfer of an item.
		///
		/// Origin must be Signed and the sender should be the Freezer of the `collection`.
		///
		/// - `collection`: The collection of the item to be changed.
		/// - `item`: The item to become transferable.
		///
		/// Emits `ItemTransferUnlocked`.
		///
		/// Weight: `O(1)`
		#[pallet::weight(T::WeightInfo::unlock_item_transfer())]
		pub fn unlock_item_transfer(
			origin: OriginFor<T>,
			collection: T::CollectionId,
			item: T::ItemId,
		) -> DispatchResult {
			let origin = ensure_signed(origin)?;
			Self::do_unlock_item_transfer(origin, collection, item)
		}

		/// Disallows specified settings for the whole collection.
		///
		/// Origin must be Signed and the sender should be the Freezer of the `collection`.
		///
		/// - `collection`: The collection to be locked.
		/// - `lock_settings`: The settings to be locked.
		///
		/// Note: it's possible to only lock(set) the setting, but not to unset it.
		/// Emits `CollectionLocked`.
		///
		/// Weight: `O(1)`
		#[pallet::weight(T::WeightInfo::lock_collection())]
		pub fn lock_collection(
			origin: OriginFor<T>,
			collection: T::CollectionId,
			lock_settings: CollectionSettings,
		) -> DispatchResult {
			let origin = ensure_signed(origin)?;
			Self::do_lock_collection(origin, collection, lock_settings)
		}

		/// Change the Owner of a collection.
		///
		/// Origin must be Signed and the sender should be the Owner of the `collection`.
		///
		/// - `collection`: The collection whose owner should be changed.
		/// - `owner`: The new Owner of this collection. They must have called
		///   `set_accept_ownership` with `collection` in order for this operation to succeed.
		///
		/// Emits `OwnerChanged`.
		///
		/// Weight: `O(1)`
		#[pallet::weight(T::WeightInfo::transfer_ownership())]
		pub fn transfer_ownership(
			origin: OriginFor<T>,
			collection: T::CollectionId,
			owner: AccountIdLookupOf<T>,
		) -> DispatchResult {
			let origin = ensure_signed(origin)?;
			let owner = T::Lookup::lookup(owner)?;
			Self::do_transfer_ownership(origin, collection, owner)
		}

		/// Change the Issuer, Admin and Freezer of a collection.
		///
		/// Origin must be either `ForceOrigin` or Signed and the sender should be the Owner of the
		/// `collection`.
		///
		/// - `collection`: The collection whose team should be changed.
		/// - `issuer`: The new Issuer of this collection.
		/// - `admin`: The new Admin of this collection.
		/// - `freezer`: The new Freezer of this collection.
		///
		/// Emits `TeamChanged`.
		///
		/// Weight: `O(1)`
		#[pallet::weight(T::WeightInfo::set_team())]
		pub fn set_team(
			origin: OriginFor<T>,
			collection: T::CollectionId,
			issuer: AccountIdLookupOf<T>,
			admin: AccountIdLookupOf<T>,
			freezer: AccountIdLookupOf<T>,
		) -> DispatchResult {
			let maybe_check_owner = T::ForceOrigin::try_origin(origin)
				.map(|_| None)
				.or_else(|origin| ensure_signed(origin).map(Some).map_err(DispatchError::from))?;
			let issuer = T::Lookup::lookup(issuer)?;
			let admin = T::Lookup::lookup(admin)?;
			let freezer = T::Lookup::lookup(freezer)?;
			Self::do_set_team(maybe_check_owner, collection, issuer, admin, freezer)
		}

		/// Change the Owner of a collection.
		///
		/// Origin must be `ForceOrigin`.
		///
		/// - `collection`: The identifier of the collection.
		/// - `owner`: The new Owner of this collection.
		///
		/// Emits `OwnerChanged`.
		///
		/// Weight: `O(1)`
		#[pallet::weight(T::WeightInfo::force_collection_owner())]
		pub fn force_collection_owner(
			origin: OriginFor<T>,
			collection: T::CollectionId,
			owner: AccountIdLookupOf<T>,
		) -> DispatchResult {
			T::ForceOrigin::ensure_origin(origin)?;
			let new_owner = T::Lookup::lookup(owner)?;
			Self::do_force_collection_owner(collection, new_owner)
		}

		/// Change the config of a collection.
		///
		/// Origin must be `ForceOrigin`.
		///
		/// - `collection`: The identifier of the collection.
		/// - `config`: The new config of this collection.
		///
		/// Emits `CollectionConfigChanged`.
		///
		/// Weight: `O(1)`
		#[pallet::weight(T::WeightInfo::force_collection_config())]
		pub fn force_collection_config(
			origin: OriginFor<T>,
			collection: T::CollectionId,
			config: CollectionConfigFor<T, I>,
		) -> DispatchResult {
			T::ForceOrigin::ensure_origin(origin)?;
			Self::do_force_collection_config(collection, config)
		}

		/// Approve an item to be transferred by a delegated third-party account.
		///
		/// Origin must be either `ForceOrigin` or Signed and the sender should be the Owner of the
		/// `item`.
		///
		/// - `collection`: The collection of the item to be approved for delegated transfer.
		/// - `item`: The item to be approved for delegated transfer.
		/// - `delegate`: The account to delegate permission to transfer the item.
		/// - `maybe_deadline`: Optional deadline for the approval. Specified by providing the
		/// 	number of blocks after which the approval will expire
		///
		/// Emits `ApprovedTransfer` on success.
		///
		/// Weight: `O(1)`
		#[pallet::weight(T::WeightInfo::approve_transfer())]
		pub fn approve_transfer(
			origin: OriginFor<T>,
			collection: T::CollectionId,
			item: T::ItemId,
			delegate: AccountIdLookupOf<T>,
			maybe_deadline: Option<<T as SystemConfig>::BlockNumber>,
		) -> DispatchResult {
			let maybe_check_origin = T::ForceOrigin::try_origin(origin)
				.map(|_| None)
				.or_else(|origin| ensure_signed(origin).map(Some).map_err(DispatchError::from))?;
			let delegate = T::Lookup::lookup(delegate)?;
			Self::do_approve_transfer(
				maybe_check_origin,
				collection,
				item,
				delegate,
				maybe_deadline,
			)
		}

		/// Cancel one of the transfer approvals for a specific item.
		///
		/// Origin must be either:
		/// - the `Force` origin;
		/// - `Signed` with the signer being the Admin of the `collection`;
		/// - `Signed` with the signer being the Owner of the `item`;
		///
		/// Arguments:
		/// - `collection`: The collection of the item of whose approval will be cancelled.
		/// - `item`: The item of the collection of whose approval will be cancelled.
		/// - `delegate`: The account that is going to loose their approval.
		///
		/// Emits `ApprovalCancelled` on success.
		///
		/// Weight: `O(1)`
		#[pallet::weight(T::WeightInfo::cancel_approval())]
		pub fn cancel_approval(
			origin: OriginFor<T>,
			collection: T::CollectionId,
			item: T::ItemId,
			delegate: AccountIdLookupOf<T>,
		) -> DispatchResult {
			let maybe_check_origin = T::ForceOrigin::try_origin(origin)
				.map(|_| None)
				.or_else(|origin| ensure_signed(origin).map(Some).map_err(DispatchError::from))?;
			let delegate = T::Lookup::lookup(delegate)?;
			Self::do_cancel_approval(maybe_check_origin, collection, item, delegate)
		}

		/// Cancel all the approvals of a specific item.
		///
		/// Origin must be either:
		/// - the `Force` origin;
		/// - `Signed` with the signer being the Admin of the `collection`;
		/// - `Signed` with the signer being the Owner of the `item`;
		///
		/// Arguments:
		/// - `collection`: The collection of the item of whose approvals will be cleared.
		/// - `item`: The item of the collection of whose approvals will be cleared.
		///
		/// Emits `AllApprovalsCancelled` on success.
		///
		/// Weight: `O(1)`
		#[pallet::weight(T::WeightInfo::clear_all_transfer_approvals())]
		pub fn clear_all_transfer_approvals(
			origin: OriginFor<T>,
			collection: T::CollectionId,
			item: T::ItemId,
		) -> DispatchResult {
			let maybe_check_origin = T::ForceOrigin::try_origin(origin)
				.map(|_| None)
				.or_else(|origin| ensure_signed(origin).map(Some).map_err(DispatchError::from))?;
			Self::do_clear_all_transfer_approvals(maybe_check_origin, collection, item)
		}

		/// Disallows changing the metadata or attributes of the item.
		///
		/// Origin must be either `ForceOrigin` or Signed and the sender should be the Owner of the
		/// `collection`.
		///
		/// - `collection`: The collection if the `item`.
		/// - `item`: An item to be locked.
		/// - `lock_metadata`: Specifies whether the metadata should be locked.
		/// - `lock_attributes`: Specifies whether the attributes in the `CollectionOwner` namespace
		///   should be locked.
		///
		/// Note: `lock_attributes` affects the attributes in the `CollectionOwner` namespace
		/// only. When the metadata or attributes are locked, it won't be possible the unlock them.
		///
		/// Emits `ItemPropertiesLocked`.
		///
		/// Weight: `O(1)`
		#[pallet::weight(T::WeightInfo::lock_item_properties())]
		pub fn lock_item_properties(
			origin: OriginFor<T>,
			collection: T::CollectionId,
			item: T::ItemId,
			lock_metadata: bool,
			lock_attributes: bool,
		) -> DispatchResult {
			let maybe_check_owner = T::ForceOrigin::try_origin(origin)
				.map(|_| None)
				.or_else(|origin| ensure_signed(origin).map(Some).map_err(DispatchError::from))?;
			Self::do_lock_item_properties(
				maybe_check_owner,
				collection,
				item,
				lock_metadata,
				lock_attributes,
			)
		}

		/// Set an attribute for a collection or item.
		///
		/// Origin must be Signed and must conform to the namespace ruleset:
		/// - `CollectionOwner` namespace could be modified by the `collection` owner only;
		/// - `ItemOwner` namespace could be modified by the `maybe_item` owner only. `maybe_item`
		///   should be set in that case;
		/// - `Account(AccountId)` namespace could be modified only when the `origin` was given a
		///   permission to do so;
		///
		/// The funds of `origin` are reserved according to the formula:
		/// `AttributeDepositBase + DepositPerByte * (key.len + value.len)` taking into
		/// account any already reserved funds.
		///
		/// - `collection`: The identifier of the collection whose item's metadata to set.
		/// - `maybe_item`: The identifier of the item whose metadata to set.
		/// - `namespace`: Attribute's namespace.
		/// - `key`: The key of the attribute.
		/// - `value`: The value to which to set the attribute.
		///
		/// Emits `AttributeSet`.
		///
		/// Weight: `O(1)`
		#[pallet::weight(T::WeightInfo::set_attribute())]
		pub fn set_attribute(
			origin: OriginFor<T>,
			collection: T::CollectionId,
			maybe_item: Option<T::ItemId>,
			namespace: AttributeNamespace<T::AccountId>,
			key: BoundedVec<u8, T::KeyLimit>,
			value: BoundedVec<u8, T::ValueLimit>,
		) -> DispatchResult {
			let origin = ensure_signed(origin)?;
			Self::do_set_attribute(origin, collection, maybe_item, namespace, key, value)
		}

		/// Force-set an attribute for a collection or item.
		///
		/// Origin must be `ForceOrigin`.
		///
		/// If the attribute already exists and it was set by another account, the deposit
		/// will be returned to the previous owner.
		///
		/// - `set_as`: An optional owner of the attribute.
		/// - `collection`: The identifier of the collection whose item's metadata to set.
		/// - `maybe_item`: The identifier of the item whose metadata to set.
		/// - `namespace`: Attribute's namespace.
		/// - `key`: The key of the attribute.
		/// - `value`: The value to which to set the attribute.
		///
		/// Emits `AttributeSet`.
		///
		/// Weight: `O(1)`
		#[pallet::weight(T::WeightInfo::force_set_attribute())]
		pub fn force_set_attribute(
			origin: OriginFor<T>,
			set_as: Option<T::AccountId>,
			collection: T::CollectionId,
			maybe_item: Option<T::ItemId>,
			namespace: AttributeNamespace<T::AccountId>,
			key: BoundedVec<u8, T::KeyLimit>,
			value: BoundedVec<u8, T::ValueLimit>,
		) -> DispatchResult {
			T::ForceOrigin::ensure_origin(origin)?;
			Self::do_force_set_attribute(set_as, collection, maybe_item, namespace, key, value)
		}

		/// Clear an attribute for a collection or item.
		///
		/// Origin must be either `ForceOrigin` or Signed and the sender should be the Owner of the
		/// `collection`.
		///
		/// Any deposit is freed for the collection's owner.
		///
		/// - `collection`: The identifier of the collection whose item's metadata to clear.
		/// - `maybe_item`: The identifier of the item whose metadata to clear.
		/// - `namespace`: Attribute's namespace.
		/// - `key`: The key of the attribute.
		///
		/// Emits `AttributeCleared`.
		///
		/// Weight: `O(1)`
		#[pallet::weight(T::WeightInfo::clear_attribute())]
		pub fn clear_attribute(
			origin: OriginFor<T>,
			collection: T::CollectionId,
			maybe_item: Option<T::ItemId>,
			namespace: AttributeNamespace<T::AccountId>,
			key: BoundedVec<u8, T::KeyLimit>,
		) -> DispatchResult {
			let maybe_check_owner = T::ForceOrigin::try_origin(origin)
				.map(|_| None)
				.or_else(|origin| ensure_signed(origin).map(Some).map_err(DispatchError::from))?;
			Self::do_clear_attribute(maybe_check_owner, collection, maybe_item, namespace, key)
		}

		/// Approve item's attributes to be changed by a delegated third-party account.
		///
		/// Origin must be Signed and must be an owner of the `item`.
		///
		/// - `collection`: A collection of the item.
		/// - `item`: The item that holds attributes.
		/// - `delegate`: The account to delegate permission to change attributes of the item.
		///
		/// Emits `ItemAttributesApprovalAdded` on success.
		#[pallet::weight(T::WeightInfo::approve_item_attributes())]
		pub fn approve_item_attributes(
			origin: OriginFor<T>,
			collection: T::CollectionId,
			item: T::ItemId,
			delegate: AccountIdLookupOf<T>,
		) -> DispatchResult {
			let origin = ensure_signed(origin)?;
			let delegate = T::Lookup::lookup(delegate)?;
			Self::do_approve_item_attributes(origin, collection, item, delegate)
		}

		/// Cancel the previously provided approval to change item's attributes.
		/// All the previously set attributes by the `delegate` will be removed.
		///
		/// Origin must be Signed and must be an owner of the `item`.
		///
		/// - `collection`: Collection that the item is contained within.
		/// - `item`: The item that holds attributes.
		/// - `delegate`: The previously approved account to remove.
		///
		/// Emits `ItemAttributesApprovalRemoved` on success.
		#[pallet::weight(T::WeightInfo::cancel_item_attributes_approval(
			witness.account_attributes
		))]
		pub fn cancel_item_attributes_approval(
			origin: OriginFor<T>,
			collection: T::CollectionId,
			item: T::ItemId,
			delegate: AccountIdLookupOf<T>,
			witness: CancelAttributesApprovalWitness,
		) -> DispatchResult {
			let origin = ensure_signed(origin)?;
			let delegate = T::Lookup::lookup(delegate)?;
			Self::do_cancel_item_attributes_approval(origin, collection, item, delegate, witness)
		}

		/// Set the metadata for an item.
		///
		/// Origin must be either `ForceOrigin` or Signed and the sender should be the Owner of the
		/// `collection`.
		///
		/// If the origin is Signed, then funds of signer are reserved according to the formula:
		/// `MetadataDepositBase + DepositPerByte * data.len` taking into
		/// account any already reserved funds.
		///
		/// - `collection`: The identifier of the collection whose item's metadata to set.
		/// - `item`: The identifier of the item whose metadata to set.
		/// - `data`: The general information of this item. Limited in length by `StringLimit`.
		///
		/// Emits `MetadataSet`.
		///
		/// Weight: `O(1)`
		#[pallet::weight(T::WeightInfo::set_metadata())]
		pub fn set_metadata(
			origin: OriginFor<T>,
			collection: T::CollectionId,
			item: T::ItemId,
			data: BoundedVec<u8, T::StringLimit>,
		) -> DispatchResult {
			let maybe_check_owner = T::ForceOrigin::try_origin(origin)
				.map(|_| None)
				.or_else(|origin| ensure_signed(origin).map(Some).map_err(DispatchError::from))?;
			Self::do_set_item_metadata(maybe_check_owner, collection, item, data)
		}

		/// Clear the metadata for an item.
		///
		/// Origin must be either `ForceOrigin` or Signed and the sender should be the Owner of the
		/// `collection`.
		///
		/// Any deposit is freed for the collection's owner.
		///
		/// - `collection`: The identifier of the collection whose item's metadata to clear.
		/// - `item`: The identifier of the item whose metadata to clear.
		///
		/// Emits `MetadataCleared`.
		///
		/// Weight: `O(1)`
		#[pallet::weight(T::WeightInfo::clear_metadata())]
		pub fn clear_metadata(
			origin: OriginFor<T>,
			collection: T::CollectionId,
			item: T::ItemId,
		) -> DispatchResult {
			let maybe_check_owner = T::ForceOrigin::try_origin(origin)
				.map(|_| None)
				.or_else(|origin| ensure_signed(origin).map(Some).map_err(DispatchError::from))?;
			Self::do_clear_item_metadata(maybe_check_owner, collection, item)
		}

		/// Set the metadata for a collection.
		///
		/// Origin must be either `ForceOrigin` or `Signed` and the sender should be the Owner of
		/// the `collection`.
		///
		/// If the origin is `Signed`, then funds of signer are reserved according to the formula:
		/// `MetadataDepositBase + DepositPerByte * data.len` taking into
		/// account any already reserved funds.
		///
		/// - `collection`: The identifier of the item whose metadata to update.
		/// - `data`: The general information of this item. Limited in length by `StringLimit`.
		///
		/// Emits `CollectionMetadataSet`.
		///
		/// Weight: `O(1)`
		#[pallet::weight(T::WeightInfo::set_collection_metadata())]
		pub fn set_collection_metadata(
			origin: OriginFor<T>,
			collection: T::CollectionId,
			data: BoundedVec<u8, T::StringLimit>,
		) -> DispatchResult {
			let maybe_check_owner = T::ForceOrigin::try_origin(origin)
				.map(|_| None)
				.or_else(|origin| ensure_signed(origin).map(Some).map_err(DispatchError::from))?;
			Self::do_set_collection_metadata(maybe_check_owner, collection, data)
		}

		/// Clear the metadata for a collection.
		///
		/// Origin must be either `ForceOrigin` or `Signed` and the sender should be the Owner of
		/// the `collection`.
		///
		/// Any deposit is freed for the collection's owner.
		///
		/// - `collection`: The identifier of the collection whose metadata to clear.
		///
		/// Emits `CollectionMetadataCleared`.
		///
		/// Weight: `O(1)`
		#[pallet::weight(T::WeightInfo::clear_collection_metadata())]
		pub fn clear_collection_metadata(
			origin: OriginFor<T>,
			collection: T::CollectionId,
		) -> DispatchResult {
			let maybe_check_owner = T::ForceOrigin::try_origin(origin)
				.map(|_| None)
				.or_else(|origin| ensure_signed(origin).map(Some).map_err(DispatchError::from))?;
			Self::do_clear_collection_metadata(maybe_check_owner, collection)
		}

		/// Set (or reset) the acceptance of ownership for a particular account.
		///
		/// Origin must be `Signed` and if `maybe_collection` is `Some`, then the signer must have a
		/// provider reference.
		///
		/// - `maybe_collection`: The identifier of the collection whose ownership the signer is
		///   willing to accept, or if `None`, an indication that the signer is willing to accept no
		///   ownership transferal.
		///
		/// Emits `OwnershipAcceptanceChanged`.
		#[pallet::weight(T::WeightInfo::set_accept_ownership())]
		pub fn set_accept_ownership(
			origin: OriginFor<T>,
			maybe_collection: Option<T::CollectionId>,
		) -> DispatchResult {
			let who = ensure_signed(origin)?;
			Self::do_set_accept_ownership(who, maybe_collection)
		}

		/// Set the maximum amount of items a collection could have.
		///
		/// Origin must be either `ForceOrigin` or `Signed` and the sender should be the Owner of
		/// the `collection`.
		///
		/// - `collection`: The identifier of the collection to change.
		/// - `max_supply`: The maximum amount of items a collection could have.
		///
		/// Emits `CollectionMaxSupplySet` event when successful.
		#[pallet::weight(T::WeightInfo::set_collection_max_supply())]
		pub fn set_collection_max_supply(
			origin: OriginFor<T>,
			collection: T::CollectionId,
			max_supply: u32,
		) -> DispatchResult {
			let maybe_check_owner = T::ForceOrigin::try_origin(origin)
				.map(|_| None)
				.or_else(|origin| ensure_signed(origin).map(Some).map_err(DispatchError::from))?;
			Self::do_set_collection_max_supply(maybe_check_owner, collection, max_supply)
		}

		/// Update mint settings.
		///
		/// Origin must be either `ForceOrigin` or `Signed` and the sender should be the Owner of
		/// the `collection`.
		///
		/// - `collection`: The identifier of the collection to change.
		/// - `mint_settings`: The new mint settings.
		///
		/// Emits `CollectionMintSettingsUpdated` event when successful.
		#[pallet::weight(T::WeightInfo::update_mint_settings())]
		pub fn update_mint_settings(
			origin: OriginFor<T>,
			collection: T::CollectionId,
			mint_settings: MintSettings<
				BalanceOf<T, I>,
				<T as SystemConfig>::BlockNumber,
				T::CollectionId,
			>,
		) -> DispatchResult {
			let maybe_check_owner = T::ForceOrigin::try_origin(origin)
				.map(|_| None)
				.or_else(|origin| ensure_signed(origin).map(Some).map_err(DispatchError::from))?;
			Self::do_update_mint_settings(maybe_check_owner, collection, mint_settings)
		}

		/// Set (or reset) the price for an item.
		///
		/// Origin must be Signed and must be the owner of the asset `item`.
		///
		/// - `collection`: The collection of the item.
		/// - `item`: The item to set the price for.
		/// - `price`: The price for the item. Pass `None`, to reset the price.
		/// - `buyer`: Restricts the buy operation to a specific account.
		///
		/// Emits `ItemPriceSet` on success if the price is not `None`.
		/// Emits `ItemPriceRemoved` on success if the price is `None`.
		#[pallet::weight(T::WeightInfo::set_price())]
		pub fn set_price(
			origin: OriginFor<T>,
			collection: T::CollectionId,
			item: T::ItemId,
			price: Option<ItemPrice<T, I>>,
			whitelisted_buyer: Option<AccountIdLookupOf<T>>,
		) -> DispatchResult {
			let origin = ensure_signed(origin)?;
			let whitelisted_buyer = whitelisted_buyer.map(T::Lookup::lookup).transpose()?;
			Self::do_set_price(collection, item, origin, price, whitelisted_buyer)
		}

		/// Allows to buy an item if it's up for sale.
		///
		/// Origin must be Signed and must not be the owner of the `item`.
		///
		/// - `collection`: The collection of the item.
		/// - `item`: The item the sender wants to buy.
		/// - `bid_price`: The price the sender is willing to pay.
		///
		/// Emits `ItemBought` on success.
		#[pallet::weight(T::WeightInfo::buy_item())]
		pub fn buy_item(
			origin: OriginFor<T>,
			collection: T::CollectionId,
			item: T::ItemId,
			bid_price: ItemPrice<T, I>,
		) -> DispatchResult {
			let origin = ensure_signed(origin)?;
			Self::do_buy_item(collection, item, origin, bid_price)
		}

		/// Allows to pay the tips.
		///
		/// Origin must be Signed.
		///
		/// - `tips`: Tips array.
		///
		/// Emits `TipSent` on every tip transfer.
		#[pallet::weight(T::WeightInfo::pay_tips(tips.len() as u32))]
		pub fn pay_tips(
			origin: OriginFor<T>,
			tips: BoundedVec<ItemTipOf<T, I>, T::MaxTips>,
		) -> DispatchResult {
			let origin = ensure_signed(origin)?;
			Self::do_pay_tips(origin, tips)
		}

		/// Register a new atomic swap, declaring an intention to send an `item` in exchange for
		/// `desired_item` from origin to target on the current blockchain.
		/// The target can execute the swap during the specified `duration` of blocks (if set).
		/// Additionally, the price could be set for the desired `item`.
		///
		/// Origin must be Signed and must be an owner of the `item`.
		///
		/// - `collection`: The collection of the item.
		/// - `item`: The item an owner wants to give.
		/// - `desired_collection`: The collection of the desired item.
		/// - `desired_item`: The desired item an owner wants to receive.
		/// - `maybe_price`: The price an owner is willing to pay or receive for the desired `item`.
		/// - `maybe_duration`: Optional deadline for the swap. Specified by providing the
		/// 	number of blocks after which the swap will expire.
		///
		/// Emits `SwapCreated` on success.
		#[pallet::weight(T::WeightInfo::create_swap())]
		pub fn create_swap(
			origin: OriginFor<T>,
			offered_collection: T::CollectionId,
			offered_item: T::ItemId,
			desired_collection: T::CollectionId,
			maybe_desired_item: Option<T::ItemId>,
			maybe_price: Option<PriceWithDirection<ItemPrice<T, I>>>,
			duration: <T as SystemConfig>::BlockNumber,
		) -> DispatchResult {
			let origin = ensure_signed(origin)?;
			Self::do_create_swap(
				origin,
				offered_collection,
				offered_item,
				desired_collection,
				maybe_desired_item,
				maybe_price,
				duration,
			)
		}

		/// Cancel an atomic swap.
		///
		/// Origin must be Signed.
		/// Origin must be an owner of the `item` if the deadline hasn't expired.
		///
		/// - `collection`: The collection of the item.
		/// - `item`: The item an owner wants to give.
		///
		/// Emits `SwapCancelled` on success.
		#[pallet::weight(T::WeightInfo::cancel_swap())]
		pub fn cancel_swap(
			origin: OriginFor<T>,
			offered_collection: T::CollectionId,
			offered_item: T::ItemId,
		) -> DispatchResult {
			let origin = ensure_signed(origin)?;
			Self::do_cancel_swap(origin, offered_collection, offered_item)
		}

		/// Claim an atomic swap.
		/// This method executes a pending swap, that was created by a counterpart before.
		///
		/// Origin must be Signed and must be an owner of the `item`.
		///
		/// - `send_collection`: The collection of the item to be sent.
		/// - `send_item`: The item to be sent.
		/// - `receive_collection`: The collection of the item to be received.
		/// - `receive_item`: The item to be received.
		/// - `witness_price`: A price that was previously agreed on.
		///
		/// Emits `SwapClaimed` on success.
		#[pallet::weight(T::WeightInfo::claim_swap())]
		pub fn claim_swap(
			origin: OriginFor<T>,
			send_collection: T::CollectionId,
			send_item: T::ItemId,
			receive_collection: T::CollectionId,
			receive_item: T::ItemId,
			witness_price: Option<PriceWithDirection<ItemPrice<T, I>>>,
		) -> DispatchResult {
			let origin = ensure_signed(origin)?;
			Self::do_claim_swap(
				origin,
				send_collection,
				send_item,
				receive_collection,
				receive_item,
				witness_price,
			)
		}
	}
}<|MERGE_RESOLUTION|>--- conflicted
+++ resolved
@@ -764,19 +764,6 @@
 							)
 						},
 						MintType::HolderOf(collection_id) => {
-<<<<<<< HEAD
-							let correct_witness = match witness_data {
-								Some(MintWitness { owner_of_item }) => {
-									Account::<T, I>::contains_key((
-										&caller,
-										&collection_id,
-										&owner_of_item,
-									))
-								},
-								None => false,
-							};
-							ensure!(correct_witness, Error::<T, I>::BadWitness)
-=======
 							let MintWitness { owner_of_item } =
 								witness_data.ok_or(Error::<T, I>::BadWitness)?;
 
@@ -806,7 +793,6 @@
 								key,
 								(value, AttributeDeposit { account: None, amount: Zero::zero() }),
 							);
->>>>>>> 992601b0
 						},
 						_ => {},
 					}
