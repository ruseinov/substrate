--- conflicted
+++ resolved
@@ -23,16 +23,7 @@
 //! extensions to support APIs for particular execution context & capabilities.
 
 use parking_lot::RwLock;
-<<<<<<< HEAD
 use sp_core::traits::{ReadRuntimeVersion, ReadRuntimeVersionExt};
-=======
-use sc_transaction_pool_api::OffchainSubmitTransaction;
-use sp_core::{
-	offchain::{self, OffchainDbExt, OffchainWorkerExt, TransactionPoolExt},
-	traits::{ReadRuntimeVersion, ReadRuntimeVersionExt},
-	ExecutionContext,
-};
->>>>>>> 2b912020
 use sp_externalities::{Extension, Extensions};
 use sp_runtime::traits::{Block as BlockT, NumberFor};
 use std::{marker::PhantomData, sync::Arc};
@@ -110,25 +101,13 @@
 impl<Block: BlockT> ExecutionExtensions<Block> {
 	/// Create new `ExecutionExtensions` given a `keystore` and `ExecutionStrategies`.
 	pub fn new(
-<<<<<<< HEAD
 		extensions_factory: Option<Box<dyn ExtensionsFactory<Block>>>,
-=======
-		strategies: ExecutionStrategies,
-		keystore: Option<KeystorePtr>,
-		offchain_db: Option<Box<dyn DbExternalitiesFactory>>,
->>>>>>> 2b912020
 		read_runtime_version: Arc<dyn ReadRuntimeVersion>,
 	) -> Self {
 		Self {
-<<<<<<< HEAD
-			extensions_factory: RwLock::new(extensions_factory.unwrap_or_else(|| Box::new(()))),
-=======
-			strategies,
-			keystore,
-			offchain_db,
-			extensions_factory: RwLock::new(extensions_factory),
-			transaction_pool,
->>>>>>> 2b912020
+			extensions_factory: extensions_factory
+				.map(|f| RwLock::new(f))
+				.unwrap_or_else(|| RwLock::new(Box::new(()))),
 			read_runtime_version,
 		}
 	}
