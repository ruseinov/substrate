[package]
description = "Integration tests for Substrate network protocol"
name = "sc-network-test"
version = "0.8.0"
license = "GPL-3.0-or-later WITH Classpath-exception-2.0"
authors = ["Parity Technologies <admin@parity.io>"]
edition = "2021"
publish = false
homepage = "https://substrate.io"
repository = "https://github.com/paritytech/substrate/"

[package.metadata.docs.rs]
targets = ["x86_64-unknown-linux-gnu"]

[dependencies]
async-std = "1.11.0"
async-trait = "0.1.57"
futures = "0.3.21"
futures-timer = "3.0.1"
<<<<<<< HEAD
libp2p = { version = "0.47.0", default-features = false }
=======
libp2p = "0.50.0"
>>>>>>> dbb7becf
log = "0.4.17"
parking_lot = "0.12.1"
rand = "0.7.2"
sc-block-builder = { version = "0.10.0-dev", path = "../../block-builder" }
sc-client-api = { version = "4.0.0-dev", path = "../../api" }
sc-consensus = { version = "0.10.0-dev", path = "../../consensus/common" }
sc-network = { version = "0.10.0-dev", path = "../" }
sc-network-common = { version = "0.10.0-dev", path = "../common" }
sc-network-light = { version = "0.10.0-dev", path = "../light" }
sc-network-sync = { version = "0.10.0-dev", path = "../sync" }
sc-service = { version = "0.10.0-dev", default-features = false, features = ["test-helpers"], path = "../../service" }
sp-blockchain = { version = "4.0.0-dev", path = "../../../primitives/blockchain" }
sp-consensus = { version = "0.10.0-dev", path = "../../../primitives/consensus/common" }
sp-consensus-babe = { version = "0.10.0-dev", path = "../../../primitives/consensus/babe" }
sp-core = { version = "7.0.0", path = "../../../primitives/core" }
sp-runtime = { version = "7.0.0", path = "../../../primitives/runtime" }
sp-tracing = { version = "6.0.0", path = "../../../primitives/tracing" }
substrate-test-runtime = { version = "2.0.0", path = "../../../test-utils/runtime" }
substrate-test-runtime-client = { version = "2.0.0", path = "../../../test-utils/runtime/client" }<|MERGE_RESOLUTION|>--- conflicted
+++ resolved
@@ -17,11 +17,7 @@
 async-trait = "0.1.57"
 futures = "0.3.21"
 futures-timer = "3.0.1"
-<<<<<<< HEAD
-libp2p = { version = "0.47.0", default-features = false }
-=======
 libp2p = "0.50.0"
->>>>>>> dbb7becf
 log = "0.4.17"
 parking_lot = "0.12.1"
 rand = "0.7.2"
