--- conflicted
+++ resolved
@@ -24,18 +24,6 @@
 fnv = "1.0.6"
 futures = "0.3.21"
 futures-timer = "3.0.2"
-<<<<<<< HEAD
-asynchronous-codec = "0.5"
-hex = "0.4.0"
-ip_network = "0.4.0"
-linked-hash-map = "0.5.4"
-linked_hash_set = "0.1.3"
-lru = "0.7.0"
-log = "0.4.8"
-mixnet = { git = "https://github.com/paritytech/mixnet" }
-parking_lot = "0.11.2"
-pin-project = "1.0.8"
-=======
 ip_network = "0.4.1"
 libp2p = { version = "0.50.0", features = ["dns", "identify", "kad", "macros", "mdns", "mplex", "noise", "ping", "tcp",  "tokio", "yamux", "websocket"] }
 log = "0.4.17"
@@ -50,7 +38,7 @@
 thiserror = "1.0"
 unsigned-varint = { version = "0.7.1", features = ["futures", "asynchronous_codec"] }
 zeroize = "1.4.3"
->>>>>>> 2a636e26
+mixnet = { git = "https://github.com/paritytech/mixnet" }
 prometheus-endpoint = { package = "substrate-prometheus-endpoint", version = "0.10.0-dev", path = "../../utils/prometheus" }
 sc-block-builder = { version = "0.10.0-dev", path = "../block-builder" }
 sc-client-api = { version = "4.0.0-dev", path = "../api" }
