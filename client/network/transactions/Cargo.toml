[package]
description = "Substrate transaction protocol"
name = "sc-network-transactions"
version = "0.10.0-dev"
license = "GPL-3.0-or-later WITH Classpath-exception-2.0"
authors = ["Parity Technologies <admin@parity.io>"]
edition = "2021"
homepage = "https://substrate.io"
repository = "https://github.com/paritytech/substrate/"
documentation = "https://docs.rs/sc-network-transactions"

[package.metadata.docs.rs]
targets = ["x86_64-unknown-linux-gnu"]

[dependencies]
array-bytes = "4.1"
codec = { package = "parity-scale-codec", version = "3.2.2", features = ["derive"] }
futures = "0.3.21"
<<<<<<< HEAD
hex = "0.4.0"
=======
>>>>>>> 129fee77
libp2p = "0.50.0"
log = "0.4.17"
pin-project = "1.0.12"
prometheus-endpoint = { package = "substrate-prometheus-endpoint", version = "0.10.0-dev", path = "../../../utils/prometheus" }
sc-network-common = { version = "0.10.0-dev", path = "../common" }
sc-peerset = { version = "4.0.0-dev", path = "../../peerset" }
sc-utils = { version = "4.0.0-dev", path = "../../utils" }
sp-runtime = { version = "7.0.0", path = "../../../primitives/runtime" }
sp-consensus = { version = "0.10.0-dev", path = "../../../primitives/consensus/common" }<|MERGE_RESOLUTION|>--- conflicted
+++ resolved
@@ -16,10 +16,6 @@
 array-bytes = "4.1"
 codec = { package = "parity-scale-codec", version = "3.2.2", features = ["derive"] }
 futures = "0.3.21"
-<<<<<<< HEAD
-hex = "0.4.0"
-=======
->>>>>>> 129fee77
 libp2p = "0.50.0"
 log = "0.4.17"
 pin-project = "1.0.12"
