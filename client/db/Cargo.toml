[package]
name = "sc-client-db"
version = "0.10.0-dev"
authors = ["Parity Technologies <admin@parity.io>"]
edition = "2021"
license = "GPL-3.0-or-later WITH Classpath-exception-2.0"
homepage = "https://substrate.io"
repository = "https://github.com/paritytech/substrate/"
description = "Client backend that uses RocksDB database as storage."
readme = "README.md"

[package.metadata.docs.rs]
targets = ["x86_64-unknown-linux-gnu"]

[dependencies]
codec = { package = "parity-scale-codec", version = "3.0.0", features = [
	"derive",
] }
hash-db = "0.15.2"
kvdb = "0.11.0"
kvdb-memorydb = "0.11.0"
kvdb-rocksdb = { version = "0.15.2", optional = true }
linked-hash-map = "0.5.4"
log = "0.4.17"
parity-db = "0.3.13"
parking_lot = "0.12.0"
sc-client-api = { version = "4.0.0-dev", path = "../api" }
sc-state-db = { version = "0.10.0-dev", path = "../state-db" }
sp-arithmetic = { version = "5.0.0", path = "../../primitives/arithmetic" }
sp-blockchain = { version = "4.0.0-dev", path = "../../primitives/blockchain" }
sp-core = { version = "6.0.0", path = "../../primitives/core" }
sp-database = { version = "4.0.0-dev", path = "../../primitives/database" }
sp-runtime = { version = "6.0.0", path = "../../primitives/runtime" }
sp-state-machine = { version = "0.12.0", path = "../../primitives/state-machine" }
sp-trie = { version = "6.0.0", path = "../../primitives/trie" }

[dev-dependencies]
criterion = "0.3.3"
kvdb-rocksdb = "0.15.1"
rand = "0.8.4"
tempfile = "3.1.0"
quickcheck = { version = "1.0.3", default-features = false }
node-runtime = { path = "../../bin/node/runtime" }
sp-tracing = { version = "5.0.0", path = "../../primitives/tracing" }
substrate-test-runtime-client = { version = "2.0.0", path = "../../test-utils/runtime/client" }

[features]
default = ["with-parity-db"]
test-helpers = []
runtime-benchmarks = []
<<<<<<< HEAD
with-kvdb-rocksdb = ["kvdb-rocksdb"]
with-parity-db = ["parity-db"]

[[bench]]
name = "state_access"
harness = false

[lib]
bench = false
=======
rocksdb = ["kvdb-rocksdb"]
>>>>>>> a9d055d5
<|MERGE_RESOLUTION|>--- conflicted
+++ resolved
@@ -48,16 +48,11 @@
 default = ["with-parity-db"]
 test-helpers = []
 runtime-benchmarks = []
-<<<<<<< HEAD
-with-kvdb-rocksdb = ["kvdb-rocksdb"]
-with-parity-db = ["parity-db"]
+rocksdb = ["kvdb-rocksdb"]
 
 [[bench]]
 name = "state_access"
 harness = false
 
 [lib]
-bench = false
-=======
-rocksdb = ["kvdb-rocksdb"]
->>>>>>> a9d055d5
+bench = false