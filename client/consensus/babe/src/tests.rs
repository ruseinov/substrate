--- conflicted
+++ resolved
@@ -430,11 +430,7 @@
 				.for_each(|_| future::ready(())),
 		);
 
-<<<<<<< HEAD
-		let slot_duration = data.link.config.slot_duration();
-=======
 		let client_clone = client.clone();
->>>>>>> 52d72b39
 		babe_futures.push(
 			start_babe(BabeParams {
 				block_import: data.block_import.lock().take().expect("import set up during init"),
@@ -442,12 +438,6 @@
 				client,
 				env: environ,
 				sync_oracle: DummyOracle,
-<<<<<<< HEAD
-				create_inherent_data_providers: Box::new(move |_, _| async move {
-					let slot = InherentDataProvider::from_timestamp_and_slot_duration(
-						Timestamp::current(),
-						slot_duration,
-=======
 				create_inherent_data_providers: Box::new(move |parent, _| {
 					// Get the slot of the parent header and just increase this slot.
 					//
@@ -458,7 +448,6 @@
 					let parent_header = client_clone.header(parent).ok().flatten().unwrap();
 					let slot = Slot::from(
 						find_pre_digest::<TestBlock>(&parent_header).unwrap().slot() + 1,
->>>>>>> 52d72b39
 					);
 
 					async move { Ok((InherentDataProvider::new(slot),)) }
