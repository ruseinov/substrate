--- conflicted
+++ resolved
@@ -30,14 +30,10 @@
 use wasm_timer::Instant;
 
 use crate::{
-<<<<<<< HEAD
-	communication::peers::KnownPeers,
-=======
 	communication::{
 		benefit, cost,
 		peers::{KnownPeers, PeerReport},
 	},
->>>>>>> c7d26dcf
 	justification::{
 		proof_block_num_and_set_id, verify_with_validator_set, BeefyVersionedFinalityProof,
 	},
@@ -55,8 +51,6 @@
 #[cfg(test)]
 const REBROADCAST_AFTER: Duration = Duration::from_secs(5);
 
-<<<<<<< HEAD
-=======
 #[derive(Debug, PartialEq)]
 pub(super) enum Action<H> {
 	// repropagate under given topic, to the given peers, applying cost/benefit to originator.
@@ -78,7 +72,6 @@
 	RejectOutOfScope,
 }
 
->>>>>>> c7d26dcf
 /// BEEFY gossip message type that gets encoded and sent on the network.
 #[derive(Debug, Encode, Decode)]
 pub(crate) enum GossipMessage<B: Block> {
@@ -137,7 +130,6 @@
 	pub start: NumberFor<B>,
 	pub end: NumberFor<B>,
 	pub validator_set: ValidatorSet<AuthorityId>,
-<<<<<<< HEAD
 }
 
 struct Filter<B: Block> {
@@ -145,15 +137,6 @@
 	live_votes: BTreeMap<NumberFor<B>, fnv::FnvHashSet<MessageHash>>,
 }
 
-=======
-}
-
-struct Filter<B: Block> {
-	inner: Option<FilterInner<B>>,
-	live_votes: BTreeMap<NumberFor<B>, fnv::FnvHashSet<MessageHash>>,
-}
-
->>>>>>> c7d26dcf
 impl<B: Block> Filter<B> {
 	pub fn new() -> Self {
 		Self { inner: None, live_votes: BTreeMap::new() }
@@ -177,17 +160,6 @@
 		}
 	}
 
-<<<<<<< HEAD
-	/// Return true if `max(session_start, best_beefy) <= round <= best_grandpa`,
-	/// and vote `set_id` matches session set id.
-	///
-	/// Latest concluded round is still considered alive to allow proper gossiping for it.
-	fn is_vote_accepted(&self, round: NumberFor<B>, set_id: ValidatorSetId) -> bool {
-		self.inner
-			.as_ref()
-			.map(|f| set_id == f.validator_set.id() && round >= f.start && round <= f.end)
-			.unwrap_or(false)
-=======
 	/// Accept if `max(session_start, best_beefy) <= round <= best_grandpa`,
 	/// and vote `set_id` matches session set id.
 	///
@@ -209,20 +181,12 @@
 					Consider::Accept
 				})
 			.unwrap_or(Consider::RejectOutOfScope)
->>>>>>> c7d26dcf
 	}
 
 	/// Return true if `round` is >= than `max(session_start, best_beefy)`,
 	/// and proof `set_id` matches session set id.
 	///
 	/// Latest concluded round is still considered alive to allow proper gossiping for it.
-<<<<<<< HEAD
-	fn is_finality_proof_accepted(&self, round: NumberFor<B>, set_id: ValidatorSetId) -> bool {
-		self.inner
-			.as_ref()
-			.map(|f| set_id == f.validator_set.id() && round >= f.start)
-			.unwrap_or(false)
-=======
 	fn consider_finality_proof(&self, round: NumberFor<B>, set_id: ValidatorSetId) -> Consider {
 		self.inner
 			.as_ref()
@@ -237,7 +201,6 @@
 				}
 			)
 			.unwrap_or(Consider::RejectOutOfScope)
->>>>>>> c7d26dcf
 	}
 
 	/// Add new _known_ `hash` to the round's known votes.
@@ -279,16 +242,11 @@
 where
 	B: Block,
 {
-<<<<<<< HEAD
-	pub fn new(known_peers: Arc<Mutex<KnownPeers<B>>>) -> GossipValidator<B> {
-		GossipValidator {
-=======
 	pub(crate) fn new(
 		known_peers: Arc<Mutex<KnownPeers<B>>>,
 	) -> (GossipValidator<B>, TracingUnboundedReceiver<PeerReport>) {
 		let (tx, rx) = tracing_unbounded("mpsc_beefy_gossip_validator", 10_000);
 		let val = GossipValidator {
->>>>>>> c7d26dcf
 			votes_topic: votes_topic::<B>(),
 			justifs_topic: proofs_topic::<B>(),
 			gossip_filter: RwLock::new(Filter::new()),
@@ -307,23 +265,16 @@
 		self.gossip_filter.write().update(filter);
 	}
 
-<<<<<<< HEAD
-=======
 	fn report(&self, who: PeerId, cost_benefit: ReputationChange) {
 		let _ = self.report_sender.unbounded_send(PeerReport { who, cost_benefit });
 	}
 
->>>>>>> c7d26dcf
 	fn validate_vote(
 		&self,
 		vote: VoteMessage<NumberFor<B>, AuthorityId, Signature>,
 		sender: &PeerId,
 		data: &[u8],
-<<<<<<< HEAD
-	) -> ValidationResult<B::Hash> {
-=======
 	) -> Action<B::Hash> {
->>>>>>> c7d26dcf
 		let msg_hash = twox_64(data);
 		let round = vote.commitment.block_number;
 		let set_id = vote.commitment.validator_set_id;
@@ -335,14 +286,6 @@
 		{
 			let filter = self.gossip_filter.read();
 
-<<<<<<< HEAD
-			if !filter.is_vote_accepted(round, set_id) {
-				return ValidationResult::Discard
-			}
-
-			if filter.is_known_vote(round, &msg_hash) {
-				return ValidationResult::ProcessAndKeep(self.votes_topic)
-=======
 			match filter.consider_vote(round, set_id) {
 				Consider::RejectPast => return Action::Discard(cost::OUTDATED_MESSAGE),
 				Consider::RejectFuture => return Action::Discard(cost::FUTURE_MESSAGE),
@@ -362,29 +305,18 @@
 			{
 				debug!(target: LOG_TARGET, "Message from voter not in validator set: {}", vote.id);
 				return Action::Discard(cost::UNKNOWN_VOTER)
->>>>>>> c7d26dcf
 			}
 		}
 
 		if BeefyKeystore::verify(&vote.id, &vote.signature, &vote.commitment.encode()) {
 			self.gossip_filter.write().add_known_vote(round, msg_hash);
-<<<<<<< HEAD
-			ValidationResult::ProcessAndKeep(self.votes_topic)
-		} else {
-			// TODO: report peer
-=======
 			Action::Keep(self.votes_topic, benefit::VOTE_MESSAGE)
 		} else {
->>>>>>> c7d26dcf
 			debug!(
 				target: LOG_TARGET,
 				"🥩 Bad signature on message: {:?}, from: {:?}", vote, sender
 			);
-<<<<<<< HEAD
-			ValidationResult::Discard
-=======
 			Action::Discard(cost::BAD_SIGNATURE)
->>>>>>> c7d26dcf
 		}
 	}
 
@@ -392,52 +324,29 @@
 		&self,
 		proof: BeefyVersionedFinalityProof<B>,
 		sender: &PeerId,
-<<<<<<< HEAD
-	) -> ValidationResult<B::Hash> {
-=======
 	) -> Action<B::Hash> {
->>>>>>> c7d26dcf
 		let (round, set_id) = proof_block_num_and_set_id::<B>(&proof);
 		self.known_peers.lock().note_vote_for(*sender, round);
 
 		let guard = self.gossip_filter.read();
-<<<<<<< HEAD
-		// Verify general usefulness of the justifications.
-		if !guard.is_finality_proof_accepted(round, set_id) {
-			return ValidationResult::Discard
-=======
 		// Verify general usefulness of the justification.
 		match guard.consider_finality_proof(round, set_id) {
 			Consider::RejectPast => return Action::Discard(cost::OUTDATED_MESSAGE),
 			Consider::RejectFuture => return Action::Discard(cost::FUTURE_MESSAGE),
 			Consider::RejectOutOfScope => return Action::Discard(cost::OUT_OF_SCOPE_MESSAGE),
 			Consider::Accept => {},
->>>>>>> c7d26dcf
 		}
 		// Verify justification signatures.
 		guard
 			.validator_set()
 			.map(|validator_set| {
-<<<<<<< HEAD
-				if let Ok(()) = verify_with_validator_set::<B>(round, validator_set, &proof) {
-					ValidationResult::ProcessAndKeep(self.justifs_topic)
-				} else {
-					// TODO: report peer
-=======
 				if let Err((_, signatures_checked)) =
 					verify_with_validator_set::<B>(round, validator_set, &proof)
 				{
->>>>>>> c7d26dcf
 					debug!(
 						target: LOG_TARGET,
 						"🥩 Bad signatures on message: {:?}, from: {:?}", proof, sender
 					);
-<<<<<<< HEAD
-					ValidationResult::Discard
-				}
-			})
-			.unwrap_or(ValidationResult::Discard)
-=======
 					let mut cost = cost::INVALID_PROOF;
 					cost.value +=
 						cost::PER_SIGNATURE_CHECKED.saturating_mul(signatures_checked as i32);
@@ -447,7 +356,6 @@
 				}
 			})
 			.unwrap_or(Action::Discard(cost::OUT_OF_SCOPE_MESSAGE))
->>>>>>> c7d26dcf
 	}
 }
 
@@ -465,13 +373,6 @@
 		sender: &PeerId,
 		mut data: &[u8],
 	) -> ValidationResult<B::Hash> {
-<<<<<<< HEAD
-		match GossipMessage::<B>::decode(&mut data) {
-			Ok(GossipMessage::Vote(msg)) => self.validate_vote(msg, sender, data),
-			Ok(GossipMessage::FinalityProof(proof)) => self.validate_finality_proof(proof, sender),
-			Err(e) => {
-				debug!(target: LOG_TARGET, "Error decoding message: {}", e);
-=======
 		let raw = data;
 		let action = match GossipMessage::<B>::decode(&mut data) {
 			Ok(GossipMessage::Vote(msg)) => self.validate_vote(msg, sender, raw),
@@ -494,7 +395,6 @@
 			},
 			Action::Discard(cb) => {
 				self.report(*sender, cb);
->>>>>>> c7d26dcf
 				ValidationResult::Discard
 			},
 		}
@@ -506,21 +406,13 @@
 			Ok(GossipMessage::Vote(msg)) => {
 				let round = msg.commitment.block_number;
 				let set_id = msg.commitment.validator_set_id;
-<<<<<<< HEAD
-				let expired = !filter.is_vote_accepted(round, set_id);
-=======
 				let expired = filter.consider_vote(round, set_id) != Consider::Accept;
->>>>>>> c7d26dcf
 				trace!(target: LOG_TARGET, "🥩 Vote for round #{} expired: {}", round, expired);
 				expired
 			},
 			Ok(GossipMessage::FinalityProof(proof)) => {
 				let (round, set_id) = proof_block_num_and_set_id::<B>(&proof);
-<<<<<<< HEAD
-				let expired = !filter.is_finality_proof_accepted(round, set_id);
-=======
 				let expired = filter.consider_finality_proof(round, set_id) != Consider::Accept;
->>>>>>> c7d26dcf
 				trace!(
 					target: LOG_TARGET,
 					"🥩 Finality proof for round #{} expired: {}",
@@ -558,21 +450,13 @@
 				Ok(GossipMessage::Vote(msg)) => {
 					let round = msg.commitment.block_number;
 					let set_id = msg.commitment.validator_set_id;
-<<<<<<< HEAD
-					let allowed = filter.is_vote_accepted(round, set_id);
-=======
 					let allowed = filter.consider_vote(round, set_id) == Consider::Accept;
->>>>>>> c7d26dcf
 					trace!(target: LOG_TARGET, "🥩 Vote for round #{} allowed: {}", round, allowed);
 					allowed
 				},
 				Ok(GossipMessage::FinalityProof(proof)) => {
 					let (round, set_id) = proof_block_num_and_set_id::<B>(&proof);
-<<<<<<< HEAD
-					let allowed = filter.is_finality_proof_accepted(round, set_id);
-=======
 					let allowed = filter.consider_finality_proof(round, set_id) == Consider::Accept;
->>>>>>> c7d26dcf
 					trace!(
 						target: LOG_TARGET,
 						"🥩 Finality proof for round #{} allowed: {}",
@@ -617,27 +501,16 @@
 		assert_eq!(filter.live_votes.len(), 3);
 
 		assert!(filter.inner.is_none());
-<<<<<<< HEAD
-		assert!(!filter.is_vote_accepted(1, 1));
-=======
 		assert_eq!(filter.consider_vote(1, 1), Consider::RejectOutOfScope);
->>>>>>> c7d26dcf
 
 		filter.update(GossipFilterCfg { start: 3, end: 10, validator_set: &validator_set });
 		assert_eq!(filter.live_votes.len(), 1);
 		assert!(filter.live_votes.contains_key(&3));
-<<<<<<< HEAD
-		assert!(!filter.is_vote_accepted(2, 1));
-		assert!(filter.is_vote_accepted(3, 1));
-		assert!(filter.is_vote_accepted(4, 1));
-		assert!(!filter.is_vote_accepted(4, 2));
-=======
 		assert_eq!(filter.consider_vote(2, 1), Consider::RejectPast);
 		assert_eq!(filter.consider_vote(3, 1), Consider::Accept);
 		assert_eq!(filter.consider_vote(4, 1), Consider::Accept);
 		assert_eq!(filter.consider_vote(20, 1), Consider::RejectFuture);
 		assert_eq!(filter.consider_vote(4, 2), Consider::RejectFuture);
->>>>>>> c7d26dcf
 
 		let validator_set = ValidatorSet::<AuthorityId>::new(keys, 2).unwrap();
 		filter.update(GossipFilterCfg { start: 5, end: 10, validator_set: &validator_set });
@@ -703,15 +576,9 @@
 	fn should_validate_messages() {
 		let keys = vec![Keyring::Alice.public()];
 		let validator_set = ValidatorSet::<AuthorityId>::new(keys.clone(), 0).unwrap();
-<<<<<<< HEAD
-		let gv = GossipValidator::<Block>::new(Arc::new(Mutex::new(KnownPeers::new())));
-		gv.update_filter(GossipFilterCfg { start: 0, end: 10, validator_set: &validator_set });
-		let sender = sc_network::PeerId::random();
-=======
 		let (gv, mut report_stream) =
 			GossipValidator::<Block>::new(Arc::new(Mutex::new(KnownPeers::new())));
 		let sender = PeerId::random();
->>>>>>> c7d26dcf
 		let mut context = TestContext;
 
 		// reject message, decoding error
@@ -728,12 +595,6 @@
 		// verify votes validation
 
 		let vote = dummy_vote(3);
-<<<<<<< HEAD
-		let gossip_vote = GossipMessage::<Block>::Vote(vote.clone());
-
-		// first time the cache should be populated
-		let res = gv.validate(&mut context, &sender, &gossip_vote.encode());
-=======
 		let encoded = GossipMessage::<Block>::Vote(vote.clone()).encode();
 
 		// filter not initialized
@@ -741,7 +602,6 @@
 		assert!(matches!(res, ValidationResult::Discard));
 		expected_report.cost_benefit = cost::OUT_OF_SCOPE_MESSAGE;
 		assert_eq!(report_stream.try_recv().unwrap(), expected_report);
->>>>>>> c7d26dcf
 
 		gv.update_filter(GossipFilterCfg { start: 0, end: 10, validator_set: &validator_set });
 		// nothing in cache first time
@@ -759,11 +619,7 @@
 		);
 
 		// second time we should hit the cache
-<<<<<<< HEAD
-		let res = gv.validate(&mut context, &sender, &gossip_vote.encode());
-=======
 		let res = gv.validate(&mut context, &sender, &encoded);
->>>>>>> c7d26dcf
 		assert!(matches!(res, ValidationResult::ProcessAndKeep(_)));
 		expected_report.cost_benefit = benefit::KNOWN_VOTE_MESSAGE;
 		assert_eq!(report_stream.try_recv().unwrap(), expected_report);
@@ -777,10 +633,6 @@
 		expected_report.cost_benefit = cost::UNKNOWN_VOTER;
 		assert_eq!(report_stream.try_recv().unwrap(), expected_report);
 
-<<<<<<< HEAD
-		// next we should quickly reject if the round is not live
-		gv.update_filter(GossipFilterCfg { start: 7, end: 10, validator_set: &validator_set });
-=======
 		// reject if the round is not GRANDPA finalized
 		gv.update_filter(GossipFilterCfg { start: 1, end: 2, validator_set: &validator_set });
 		let number = vote.commitment.block_number;
@@ -790,19 +642,11 @@
 		assert!(matches!(res, ValidationResult::Discard));
 		expected_report.cost_benefit = cost::FUTURE_MESSAGE;
 		assert_eq!(report_stream.try_recv().unwrap(), expected_report);
->>>>>>> c7d26dcf
 
 		// reject if the round is not live anymore
 		gv.update_filter(GossipFilterCfg { start: 7, end: 10, validator_set: &validator_set });
 		let number = vote.commitment.block_number;
 		let set_id = vote.commitment.validator_set_id;
-<<<<<<< HEAD
-		assert!(!gv.gossip_filter.read().is_vote_accepted(number, set_id));
-
-		let res = gv.validate(&mut context, &sender, &vote.encode());
-		assert!(matches!(res, ValidationResult::Discard));
-
-=======
 		assert_eq!(gv.gossip_filter.read().consider_vote(number, set_id), Consider::RejectPast);
 		let res = gv.validate(&mut context, &sender, &encoded);
 		assert!(matches!(res, ValidationResult::Discard));
@@ -811,28 +655,11 @@
 
 		// now verify proofs validation
 
->>>>>>> c7d26dcf
 		// reject old proof
 		let proof = dummy_proof(5, &validator_set);
 		let encoded_proof = GossipMessage::<Block>::FinalityProof(proof).encode();
 		let res = gv.validate(&mut context, &sender, &encoded_proof);
 		assert!(matches!(res, ValidationResult::Discard));
-<<<<<<< HEAD
-
-		// accept next proof with good set_id
-		let proof = dummy_proof(7, &validator_set);
-		let encoded_proof = GossipMessage::<Block>::FinalityProof(proof).encode();
-		let res = gv.validate(&mut context, &sender, &encoded_proof);
-		assert!(matches!(res, ValidationResult::ProcessAndKeep(_)));
-
-		// accept future proof with good set_id
-		let proof = dummy_proof(20, &validator_set);
-		let encoded_proof = GossipMessage::<Block>::FinalityProof(proof).encode();
-		let res = gv.validate(&mut context, &sender, &encoded_proof);
-		assert!(matches!(res, ValidationResult::ProcessAndKeep(_)));
-
-		// reject proof, wrong set_id
-=======
 		expected_report.cost_benefit = cost::OUTDATED_MESSAGE;
 		assert_eq!(report_stream.try_recv().unwrap(), expected_report);
 
@@ -853,17 +680,13 @@
 		assert_eq!(report_stream.try_recv().unwrap(), expected_report);
 
 		// reject proof, future set_id
->>>>>>> c7d26dcf
 		let bad_validator_set = ValidatorSet::<AuthorityId>::new(keys, 1).unwrap();
 		let proof = dummy_proof(20, &bad_validator_set);
 		let encoded_proof = GossipMessage::<Block>::FinalityProof(proof).encode();
 		let res = gv.validate(&mut context, &sender, &encoded_proof);
 		assert!(matches!(res, ValidationResult::Discard));
-<<<<<<< HEAD
-=======
 		expected_report.cost_benefit = cost::FUTURE_MESSAGE;
 		assert_eq!(report_stream.try_recv().unwrap(), expected_report);
->>>>>>> c7d26dcf
 
 		// reject proof, bad signatures (Bob instead of Alice)
 		let bad_validator_set =
@@ -881,11 +704,7 @@
 	fn messages_allowed_and_expired() {
 		let keys = vec![Keyring::Alice.public()];
 		let validator_set = ValidatorSet::<AuthorityId>::new(keys.clone(), 0).unwrap();
-<<<<<<< HEAD
-		let gv = GossipValidator::<Block>::new(Arc::new(Mutex::new(KnownPeers::new())));
-=======
 		let (gv, _) = GossipValidator::<Block>::new(Arc::new(Mutex::new(KnownPeers::new())));
->>>>>>> c7d26dcf
 		gv.update_filter(GossipFilterCfg { start: 0, end: 10, validator_set: &validator_set });
 		let sender = sc_network::PeerId::random();
 		let topic = Default::default();
@@ -962,11 +781,7 @@
 	fn messages_rebroadcast() {
 		let keys = vec![Keyring::Alice.public()];
 		let validator_set = ValidatorSet::<AuthorityId>::new(keys.clone(), 0).unwrap();
-<<<<<<< HEAD
-		let gv = GossipValidator::<Block>::new(Arc::new(Mutex::new(KnownPeers::new())));
-=======
 		let (gv, _) = GossipValidator::<Block>::new(Arc::new(Mutex::new(KnownPeers::new())));
->>>>>>> c7d26dcf
 		gv.update_filter(GossipFilterCfg { start: 0, end: 10, validator_set: &validator_set });
 		let sender = sc_network::PeerId::random();
 		let topic = Default::default();
